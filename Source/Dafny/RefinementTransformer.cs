--- conflicted
+++ resolved
@@ -1,8 +1,4 @@
-<<<<<<< HEAD
 //-----------------------------------------------------------------------------
-=======
-﻿//-----------------------------------------------------------------------------
->>>>>>> 45719282
 //
 // Copyright (C) Microsoft Corporation.  All Rights Reserved.
 //
@@ -57,11 +53,7 @@
   public class RefinementTransformer : IRewriter
   {
     Cloner rawCloner; // This cloner just gives exactly the same thing back.
-<<<<<<< HEAD
     RefinementCloner refinementCloner; // This cloner wraps things in a RefinementToken
-=======
-    RefinementCloner refinementCloner; // This cloner wraps things in a RefinementTransformer
->>>>>>> 45719282
     
     Program program;
 
@@ -103,10 +95,7 @@
               if (im is ModuleDecl) {
                 ModuleDecl mdecl = (ModuleDecl)im;
                 //find the matching import from the base
-<<<<<<< HEAD
                 // TODO: this is a terribly slow algorithm; use the symbol table instead
-=======
->>>>>>> 45719282
                 foreach (var bim in baseDeclarations) {
                   if (bim is ModuleDecl && ((ModuleDecl)bim).Name.Equals(mdecl.Name)) {
                     if (mdecl.Opened != ((ModuleDecl)bim).Opened) {
@@ -411,13 +400,10 @@
             reporter.Error(MessageSource.RefinementTransformer, n.tok, "{0} '{1}' of {2} {3} cannot be changed, compared to the corresponding {2} in the module it refines, from non-ghost to ghost", parameterKind, n.Name, thing, name);
           } else if (o.IsGhost && !n.IsGhost) {
             reporter.Error(MessageSource.RefinementTransformer, n.tok, "{0} '{1}' of {2} {3} cannot be changed, compared to the corresponding {2} in the module it refines, from ghost to non-ghost", parameterKind, n.Name, thing, name);
-<<<<<<< HEAD
-=======
           } else if (!o.IsOld && n.IsOld) {
             reporter.Error(MessageSource.RefinementTransformer, n.tok, "{0} '{1}' of {2} {3} cannot be changed, compared to the corresponding {2} in the module it refines, from non-new to new", parameterKind, n.Name, thing, name);
           } else if (o.IsOld && !n.IsOld) {
             reporter.Error(MessageSource.RefinementTransformer, n.tok, "{0} '{1}' of {2} {3} cannot be changed, compared to the corresponding {2} in the module it refines, from new to non-new", parameterKind, n.Name, thing, name);
->>>>>>> 45719282
           } else if (!ResolvedTypesAreTheSame(o.Type, n.Type)) {
             reporter.Error(MessageSource.RefinementTransformer, n.tok, "the type of {0} '{1}' is different from the type of the same {0} in the corresponding {2} in the module it refines ('{3}' instead of '{4}')", parameterKind, n.Name, thing, n.Type, o.Type);
           }
@@ -649,14 +635,11 @@
       } else if (m is Lemma) {
         return new Lemma(new RefinementToken(m.tok, moduleUnderConstruction), m.Name, m.HasStaticKeyword, tps, ins, m.Outs.ConvertAll(refinementCloner.CloneFormal),
           req, mod, ens, decreases, body, refinementCloner.MergeAttributes(m.Attributes, moreAttributes), null, m);
-<<<<<<< HEAD
-=======
       } else if (m is TwoStateLemma) {
         var two = (TwoStateLemma)m;
         var reads = refinementCloner.CloneSpecFrameExpr(two.Reads);
         return new TwoStateLemma(new RefinementToken(m.tok, moduleUnderConstruction), m.Name, m.HasStaticKeyword, tps, ins, m.Outs.ConvertAll(refinementCloner.CloneFormal),
           req, mod, reads, ens, decreases, body, refinementCloner.MergeAttributes(m.Attributes, moreAttributes), null, m);
->>>>>>> 45719282
       } else {
         return new Method(new RefinementToken(m.tok, moduleUnderConstruction), m.Name, m.HasStaticKeyword, m.IsGhost, tps, ins, m.Outs.ConvertAll(refinementCloner.CloneFormal),
           req, mod, ens, decreases, body, refinementCloner.MergeAttributes(m.Attributes, moreAttributes), null, m);
@@ -993,19 +976,6 @@
             {
                 var o = old[i];
                 var n = nw[i];
-<<<<<<< HEAD
-                if (!o.IsGhost && n.IsGhost)
-                {
-                    reporter.Error(MessageSource.RefinementTransformer, n.tok, "{0} '{1}' of {2} {3} cannot be changed, compared to the corresponding {2} in the module it overrides, from non-ghost to ghost", parameterKind, n.Name, thing, name);
-                }
-                else if (o.IsGhost && !n.IsGhost)
-                {
-                    reporter.Error(MessageSource.RefinementTransformer, n.tok, "{0} '{1}' of {2} {3} cannot be changed, compared to the corresponding {2} in the module it overrides, from ghost to non-ghost", parameterKind, n.Name, thing, name);
-                }
-                else if (!ResolvedTypesAreTheSame(o.Type, n.Type))
-                {
-                    reporter.Error(MessageSource.RefinementTransformer, n.tok, "the type of {0} '{1}' is different from the type of the same {0} in the corresponding {2} in the module it overrides ('{3}' instead of '{4}')", parameterKind, n.Name, thing, n.Type, o.Type);
-=======
                 if (!o.IsGhost && n.IsGhost) {
                   reporter.Error(MessageSource.RefinementTransformer, n.tok, "{0} '{1}' of {2} {3} cannot be changed, compared to the corresponding {2} in the module it overrides, from non-ghost to ghost", parameterKind, n.Name, thing, name);
                 } else if (o.IsGhost && !n.IsGhost) {
@@ -1016,7 +986,6 @@
                   reporter.Error(MessageSource.RefinementTransformer, n.tok, "{0} '{1}' of {2} {3} cannot be changed, compared to the corresponding {2} in the module it overrides, from new to non-new", parameterKind, n.Name, thing, name);
                 } else if (!ResolvedTypesAreTheSame(o.Type, n.Type)) {
                   reporter.Error(MessageSource.RefinementTransformer, n.tok, "the type of {0} '{1}' is different from the type of the same {0} in the corresponding {2} in the module it overrides ('{3}' instead of '{4}')", parameterKind, n.Name, thing, n.Type, o.Type);
->>>>>>> 45719282
                 }
             }
         }
@@ -1041,13 +1010,10 @@
             reporter.Error(MessageSource.RefinementTransformer, n.tok, "{0} '{1}' of {2} {3} cannot be changed, compared to the corresponding {2} in the module it refines, from non-ghost to ghost", parameterKind, n.Name, thing, name);
           } else if (o.IsGhost && !n.IsGhost) {
             reporter.Error(MessageSource.RefinementTransformer, n.tok, "{0} '{1}' of {2} {3} cannot be changed, compared to the corresponding {2} in the module it refines, from ghost to non-ghost", parameterKind, n.Name, thing, name);
-<<<<<<< HEAD
-=======
           } else if (!o.IsOld && n.IsOld) {
             reporter.Error(MessageSource.RefinementTransformer, n.tok, "{0} '{1}' of {2} {3} cannot be changed, compared to the corresponding {2} in the module it refines, from non-new to new", parameterKind, n.Name, thing, name);
           } else if (o.IsOld && !n.IsOld) {
             reporter.Error(MessageSource.RefinementTransformer, n.tok, "{0} '{1}' of {2} {3} cannot be changed, compared to the corresponding {2} in the module it refines, from new to non-new", parameterKind, n.Name, thing, name);
->>>>>>> 45719282
           } else if (!TypesAreSyntacticallyEqual(o.Type, n.Type)) {
             reporter.Error(MessageSource.RefinementTransformer, n.tok, "the type of {0} '{1}' is different from the type of the same {0} in the corresponding {2} in the module it refines ('{3}' instead of '{4}')", parameterKind, n.Name, thing, n.Type, o.Type);
           }
@@ -1688,7 +1654,6 @@
     public override IToken Tok(IToken tok) {
       return new RefinementToken(tok, moduleUnderConstruction);
     }
-<<<<<<< HEAD
     public override TopLevelDecl CloneDeclaration(TopLevelDecl d, ModuleDefinition m) {
       var dd = base.CloneDeclaration(d, m);
       if (d is ModuleDecl) {
@@ -1699,8 +1664,6 @@
       }
       return dd;
     }
-=======
->>>>>>> 45719282
     public virtual Attributes MergeAttributes(Attributes prevAttrs, Attributes moreAttrs) {
       if (moreAttrs == null) {
         return CloneAttributes(prevAttrs);

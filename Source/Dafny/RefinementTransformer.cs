//-----------------------------------------------------------------------------
//
// Copyright (C) Microsoft Corporation.  All Rights Reserved.
//
//-----------------------------------------------------------------------------
// This file contains the transformations that are applied to a module that is
// constructed as a refinement of another.  It is invoked during program resolution,
// so the transformation is done syntactically.  Upon return from the RefinementTransformer,
// the caller is expected to resolve the resulting module.
//
// As for now (and perhaps this is always the right thing to do), attributes do
// not survive the transformation.
//-----------------------------------------------------------------------------

using System;
using System.Collections.Generic;
using System.Numerics;
using System.Diagnostics.Contracts;
using IToken = Microsoft.Boogie.IToken;

namespace Microsoft.Dafny
{
  public class RefinementToken : TokenWrapper
  {
    public readonly ModuleDefinition InheritingModule;
    public RefinementToken(IToken tok, ModuleDefinition m)
      : base(tok) {
      Contract.Requires(tok != null);
      Contract.Requires(m != null);
      this.InheritingModule = m;
    }

    public static bool IsInherited(IToken tok, ModuleDefinition m) {
      while (tok is NestedToken) {
        var n = (NestedToken)tok;
        // check Outer
        var r = n.Outer as RefinementToken;
        if (r == null || r.InheritingModule != m) {
          return false;
        }
        // continue to check Inner
        tok = n.Inner;
      }
      var rtok = tok as RefinementToken;
      return rtok != null && rtok.InheritingModule == m;
    }
    public override string filename {
      get { return WrappedToken.filename + "[" + InheritingModule.Name + "]"; }
      set { throw new NotSupportedException(); }
    }
  }

  public class RefinementTransformer : IRewriter
  {
    Cloner rawCloner; // This cloner just gives exactly the same thing back.
    RefinementCloner refinementCloner; // This cloner wraps things in a RefinementToken
    
    Program program;

    public RefinementTransformer(ErrorReporter reporter)
      : base(reporter) {
      rawCloner = new Cloner();
    }

    public RefinementTransformer(Program p)
      : this(p.reporter) {
      Contract.Requires(p != null);
      program = p;
    }

    private ModuleDefinition moduleUnderConstruction;  // non-null for the duration of Construct calls
    private Queue<Action> postTasks = new Queue<Action>();  // empty whenever moduleUnderConstruction==null, these tasks are for the post-resolve phase of module moduleUnderConstruction
    public Queue<Tuple<Method, Method>> translationMethodChecks = new Queue<Tuple<Method, Method>>();  // contains all the methods that need to be checked for structural refinement.
    private Method currentMethod;
    public ModuleSignature RefinedSig;  // the intention is to use this field only after a successful PreResolve

    internal override void PreResolve(ModuleDefinition m) {
      if (m.RefinementBaseRoot != null) {
        RefinedSig = m.RefinementBaseRoot.Signature;

        if (RefinedSig.ModuleDef != null) {
          m.RefinementBase = RefinedSig.ModuleDef;
          if (m.IsExclusiveRefinement) {
            if (null == m.RefinementBase.ExclusiveRefinement) {
              m.RefinementBase.ExclusiveRefinement = m;
            } else {
              reporter.Error(MessageSource.RefinementTransformer,
                  m.tok,
                  "no more than one exclusive refinement may exist for a given module.");
            }
<<<<<<< HEAD
          }
          // check that the openess in the imports between refinement and its base matches
          List<TopLevelDecl> declarations = m.TopLevelDecls;
          List<TopLevelDecl> baseDeclarations = m.RefinementBase.TopLevelDecls;
          foreach (var im in declarations) {
            if (im is ModuleDecl) {
              ModuleDecl mdecl = (ModuleDecl)im;
              //find the matching import from the base
              foreach (var bim in baseDeclarations) {
                if (bim is ModuleDecl && ((ModuleDecl)bim).Name.Equals(mdecl.Name)) {
                  if (mdecl.Opened != ((ModuleDecl)bim).Opened) {
                    string message = mdecl.Opened ?
                      "{0} in {1} cannot be imported with \"opened\" because it does not match the corresponding import in the refinement base {2} " :
                      "{0} in {1} must be imported with \"opened\"  to match the corresponding import in its refinement base {2}.";
                    reporter.Error(MessageSource.RefinementTransformer, m.tok, message, im.Name, m.Name, m.RefinementBase.Name);
=======
            // check that the openess in the imports between refinement and its base matches
            List<TopLevelDecl> declarations = m.TopLevelDecls;
            List<TopLevelDecl> baseDeclarations = m.RefinementBase.TopLevelDecls;
            foreach (var im in declarations) {
              if (im is ModuleDecl) {
                ModuleDecl mdecl = (ModuleDecl)im;
                //find the matching import from the base
                // TODO: this is a terribly slow algorithm; use the symbol table instead
                foreach (var bim in baseDeclarations) {
                  if (bim is ModuleDecl && ((ModuleDecl)bim).Name.Equals(mdecl.Name)) {
                    if (mdecl.Opened != ((ModuleDecl)bim).Opened) {
                      string message = mdecl.Opened ? 
                        "{0} in {1} cannot be imported with \"opened\" because it does not match the corresponding import in the refinement base {2} " :
                        "{0} in {1} must be imported with \"opened\"  to match the corresponding import in its refinement base {2}.";
                        reporter.Error(MessageSource.RefinementTransformer,m.tok, message, im.Name, m.Name, m.RefinementBase.Name);
                    }
                    break;
>>>>>>> 6df61296
                  }
                  break;
                }
              }
            }
          }
          PreResolveWorker(m);

        } else {
          reporter.Error(MessageSource.RefinementTransformer, m.RefinementBaseName, "module ({0}) named as refinement base does not exist", m.RefinementBaseName.val);
        }
      }
    }
    
    void PreResolveWorker(ModuleDefinition m) {
      Contract.Requires(m != null);

      if (m.RefinementBase == null) return;

      if (moduleUnderConstruction != null) {
        postTasks.Clear();
      }
      moduleUnderConstruction = m;
      refinementCloner = new RefinementCloner(moduleUnderConstruction);
      var prev = m.RefinementBase;

      // Create a simple name-to-decl dictionary.  Ignore any duplicates at this time.
      var declaredNames = new Dictionary<string, int>();
      for (int i = 0; i < m.TopLevelDecls.Count; i++) {
        var d = m.TopLevelDecls[i];
        if (!declaredNames.ContainsKey(d.Name)) {
          declaredNames.Add(d.Name, i);
        }
      }

      // Merge the declarations of prev into the declarations of m
      List<string> processedDecl = new List<string>();
      foreach (var d in prev.TopLevelDecls) {
        int index;
        processedDecl.Add(d.Name);
        if (!declaredNames.TryGetValue(d.Name, out index)) {
          m.TopLevelDecls.Add(refinementCloner.CloneDeclaration(d, m));
        } else {
          var nw = m.TopLevelDecls[index];
          MergeTopLevelDecls(m, nw, d, index);
        }
      }

      // Merge the imports of prev 
      var prevTopLevelDecls = RefinedSig.TopLevels.Values;
      foreach (var d in prevTopLevelDecls) {
        int index;
        if (!processedDecl.Contains(d.Name) && (declaredNames.TryGetValue(d.Name, out index))) {
          // if it is redefined, we need to merge them.
          var nw = m.TopLevelDecls[index];
          MergeTopLevelDecls(m, nw, d, index);
        }
      }
      m.RefinementBaseSig = RefinedSig;

      Contract.Assert(moduleUnderConstruction == m);  // this should be as it was set earlier in this method
    }

    private void MergeTopLevelDecls(ModuleDefinition m, TopLevelDecl nw, TopLevelDecl d, int index) {
      if (d is ModuleDecl) {
        if (!(nw is ModuleDecl)) {
          reporter.Error(MessageSource.RefinementTransformer, nw, "a module ({0}) must refine another module", nw.Name);
        } else if (!(d is ModuleFacadeDecl)) {
          reporter.Error(MessageSource.RefinementTransformer, nw, "a module ({0}) can only refine a module facade", nw.Name);
        } else {
          ModuleSignature original = ((ModuleFacadeDecl)d).OriginalSignature;
          ModuleSignature derived = null;
          if (nw is AliasModuleDecl) {
            derived = ((AliasModuleDecl)nw).Signature;
          } else if (nw is ModuleFacadeDecl) {
            derived = ((ModuleFacadeDecl)nw).Signature;
          } else {
            reporter.Error(MessageSource.RefinementTransformer, nw, "a module ({0}) can only be refined by an alias module or a module facade", d.Name);
          }
          if (derived != null) {
            // check that the new module refines the previous declaration
            if (!CheckIsRefinement(derived, original))
              reporter.Error(MessageSource.RefinementTransformer, nw.tok, "a module ({0}) can only be replaced by a refinement of the original module", d.Name);
          }
        }
      } else if (d is OpaqueTypeDecl) {
        if (nw is ModuleDecl) {
          reporter.Error(MessageSource.RefinementTransformer, nw, "a module ({0}) must refine another module", nw.Name);
        } else {
          bool dDemandsEqualitySupport = ((OpaqueTypeDecl)d).MustSupportEquality;
          if (nw is OpaqueTypeDecl) {
            if (dDemandsEqualitySupport != ((OpaqueTypeDecl)nw).MustSupportEquality) {
              reporter.Error(MessageSource.RefinementTransformer, nw, "type declaration '{0}' is not allowed to change the requirement of supporting equality", nw.Name);
            }
            if (nw.TypeArgs.Count != d.TypeArgs.Count) {
              reporter.Error(MessageSource.RefinementTransformer, nw, "type '{0}' is not allowed to change its number of type parameters (got {1}, expected {2})", nw.Name, nw.TypeArgs.Count, d.TypeArgs.Count);
            }
          } else if (dDemandsEqualitySupport) {
            if (nw is ClassDecl) {
              // fine, as long as "nw" takes the right number of type parameters
              if (nw.TypeArgs.Count != d.TypeArgs.Count) {
                reporter.Error(MessageSource.RefinementTransformer, nw, "opaque type '{0}' is not allowed to be replaced by a class that takes a different number of type parameters (got {1}, expected {2})", nw.Name, nw.TypeArgs.Count, d.TypeArgs.Count);
              }
            } else if (nw is NewtypeDecl) {
              // fine, as long as "nw" does not take any type parameters
              if (nw.TypeArgs.Count != 0) {
                reporter.Error(MessageSource.RefinementTransformer, nw, "opaque type '{0}', which has {1} type argument{2}, is not allowed to be replaced by a newtype, which takes none", nw.Name, d.TypeArgs.Count, d.TypeArgs.Count == 1 ? "" : "s");
              }
            } else if (nw is CoDatatypeDecl) {
              reporter.Error(MessageSource.RefinementTransformer, nw, "a type declaration that requires equality support cannot be replaced by a codatatype");
            } else {
              Contract.Assert(nw is IndDatatypeDecl || nw is TypeSynonymDecl);
              if (nw.TypeArgs.Count != d.TypeArgs.Count) {
                reporter.Error(MessageSource.RefinementTransformer, nw, "opaque type '{0}' is not allowed to be replaced by a type that takes a different number of type parameters (got {1}, expected {2})", nw.Name, nw.TypeArgs.Count, d.TypeArgs.Count);
              } else {
                // Here, we need to figure out if the new type supports equality.  But we won't know about that until resolution has
                // taken place, so we defer it until the PostResolve phase.
                var udt = UserDefinedType.FromTopLevelDecl(nw.tok, nw);
                postTasks.Enqueue(() => {
                  if (!udt.SupportsEquality) {
                    reporter.Error(MessageSource.RefinementTransformer, udt.tok, "type '{0}' is used to refine an opaque type with equality support, but '{0}' does not support equality", udt.Name);
                  }
                });
              }
            }
          } else if (d.TypeArgs.Count != nw.TypeArgs.Count) {
            reporter.Error(MessageSource.RefinementTransformer, nw, "opaque type '{0}' is not allowed to be replaced by a type that takes a different number of type parameters (got {1}, expected {2})", nw.Name, nw.TypeArgs.Count, d.TypeArgs.Count);
          }
        }
      } else if (nw is OpaqueTypeDecl) {
        reporter.Error(MessageSource.RefinementTransformer, nw, "an opaque type declaration ({0}) in a refining module cannot replace a more specific type declaration in the refinement base", nw.Name);
      } else if (nw is DatatypeDecl) {
        reporter.Error(MessageSource.RefinementTransformer, nw, "a datatype declaration ({0}) in a refinement module can only replace an opaque type declaration", nw.Name);
      } else if (nw is IteratorDecl) {
        if (d is IteratorDecl) {
          m.TopLevelDecls[index] = MergeIterator((IteratorDecl)nw, (IteratorDecl)d);
        } else {
          reporter.Error(MessageSource.RefinementTransformer, nw, "an iterator declaration ({0}) is a refining module cannot replace a different kind of declaration in the refinement base", nw.Name);
        }
      } else {
        Contract.Assert(nw is ClassDecl);
        if (d is DatatypeDecl) {
          reporter.Error(MessageSource.RefinementTransformer, nw, "a class declaration ({0}) in a refining module cannot replace a different kind of declaration in the refinement base", nw.Name);
        } else {
          m.TopLevelDecls[index] = MergeClass((ClassDecl)nw, (ClassDecl)d);
        }
      }
    }

    public bool CheckIsRefinement(ModuleSignature derived, ModuleSignature original) {
      // Check refinement by construction.
      var derivedPointer = derived;
      while (derivedPointer != null) {
        if (derivedPointer == original)
          return true;
        derivedPointer = derivedPointer.Refines;
      }
      // Check structural refinement. Note this involves several checks.
      // First, we need to know if the two modules are signature compatible;
      // this is determined immediately as it is necessary for determining
      // whether resolution will succeed. This involves checking classes, datatypes,
      // type declarations, and nested modules. 
      // Second, we need to determine whether the specifications will be compatible
      // (i.e. substitutable), by translating to Boogie.

      var errorCount = reporter.Count(ErrorLevel.Error);
      foreach (var kv in original.TopLevels) {
        var d = kv.Value;
        TopLevelDecl nw;
        if (derived.TopLevels.TryGetValue(kv.Key, out nw)) {
          if (d is ModuleDecl) {
            if (!(nw is ModuleDecl)) {
              reporter.Error(MessageSource.RefinementTransformer, nw, "a module ({0}) must refine another module", nw.Name);
            } else {
              CheckIsRefinement(((ModuleDecl)nw).Signature, ((ModuleDecl)d).Signature);
            }
          } else if (d is OpaqueTypeDecl) {
            if (nw is ModuleDecl) {
              reporter.Error(MessageSource.RefinementTransformer, nw, "a module ({0}) must refine another module", nw.Name);
            } else {
              bool dDemandsEqualitySupport = ((OpaqueTypeDecl)d).MustSupportEquality;
              if (nw is OpaqueTypeDecl) {
                if (dDemandsEqualitySupport != ((OpaqueTypeDecl)nw).MustSupportEquality) {
                  reporter.Error(MessageSource.RefinementTransformer, nw, "type declaration '{0}' is not allowed to change the requirement of supporting equality", nw.Name);
                }
              } else if (dDemandsEqualitySupport) {
                if (nw is ClassDecl) {
                  // fine, as long as "nw" does not take any type parameters
                  if (nw.TypeArgs.Count != 0) {
                    reporter.Error(MessageSource.RefinementTransformer, nw, "opaque type '{0}' is not allowed to be replaced by a class that takes type parameters", nw.Name);
                  }
                } else if (nw is CoDatatypeDecl) {
                  reporter.Error(MessageSource.RefinementTransformer, nw, "a type declaration that requires equality support cannot be replaced by a codatatype");
                } else {
                  Contract.Assert(nw is IndDatatypeDecl);
                  if (nw.TypeArgs.Count != 0) {
                    reporter.Error(MessageSource.RefinementTransformer, nw, "opaque type '{0}' is not allowed to be replaced by a datatype that takes type parameters", nw.Name);
                  } else {
                    var udt = new UserDefinedType(nw.tok, nw.Name, nw, new List<Type>());
                    if (!(udt.SupportsEquality)) {
                      reporter.Error(MessageSource.RefinementTransformer, nw.tok, "datatype '{0}' is used to refine an opaque type with equality support, but '{0}' does not support equality", nw.Name);
                    }
                  }
                }
              }
            }
          } else if (d is DatatypeDecl) {
            if (nw is DatatypeDecl) {
              if (d is IndDatatypeDecl && !(nw is IndDatatypeDecl)) {
                reporter.Error(MessageSource.RefinementTransformer, nw, "a datatype ({0}) must be replaced by a datatype, not a codatatype", d.Name);
              } else if (d is CoDatatypeDecl && !(nw is CoDatatypeDecl)) {
                reporter.Error(MessageSource.RefinementTransformer, nw, "a codatatype ({0}) must be replaced by a codatatype, not a datatype", d.Name);
              }
              // check constructors, formals, etc.
              CheckDatatypesAreRefinements((DatatypeDecl)d, (DatatypeDecl)nw);
            } else {
              reporter.Error(MessageSource.RefinementTransformer, nw, "a {0} ({1}) must be refined by a {0}", d is IndDatatypeDecl ? "datatype" : "codatatype", d.Name);
            }
          } else if (d is ClassDecl) {
            if (!(nw is ClassDecl)) {
              reporter.Error(MessageSource.RefinementTransformer, nw, "a class declaration ({0}) must be refined by another class declaration", nw.Name);
            } else {
              CheckClassesAreRefinements((ClassDecl)nw, (ClassDecl)d);
            }
          } else {
            Contract.Assert(false); throw new cce.UnreachableException(); // unexpected toplevel
          }
        } else {
          reporter.Error(MessageSource.RefinementTransformer, d, "declaration {0} must have a matching declaration in the refining module", d.Name);
        }
      }
      return errorCount == reporter.Count(ErrorLevel.Error);
    }

    private void CheckClassesAreRefinements(ClassDecl nw, ClassDecl d) {
      if (nw.TypeArgs.Count != d.TypeArgs.Count) {
        reporter.Error(MessageSource.RefinementTransformer, nw, "a refining class ({0}) must have the same number of type parameters", nw.Name);
      } else {
        var map = new Dictionary<string, MemberDecl>();
        foreach (var mem in nw.Members) {
          map.Add(mem.Name, mem);
        }
        foreach (var m in d.Members) {
          MemberDecl newMem;
          if (map.TryGetValue(m.Name, out newMem)) {
            if (m.HasStaticKeyword != newMem.HasStaticKeyword) {
              reporter.Error(MessageSource.RefinementTransformer, newMem, "member {0} must {1}", m.Name, m.HasStaticKeyword ? "be static" : "not be static");
            }
            if (m is Field) {
              if (newMem is Field) {
                var newField = (Field)newMem;
                if (!ResolvedTypesAreTheSame(newField.Type, ((Field)m).Type))
                  reporter.Error(MessageSource.RefinementTransformer, newMem, "field must be refined by a field with the same type (got {0}, expected {1})", newField.Type, ((Field)m).Type);
                if (m.IsGhost || !newField.IsGhost)
                  reporter.Error(MessageSource.RefinementTransformer, newField, "a field re-declaration ({0}) must be to ghostify the field", newField.Name, nw.Name);
              } else {
                reporter.Error(MessageSource.RefinementTransformer, newMem, "a field declaration ({1}) must be replaced by a field in the refinement base (not {0})", newMem.Name, nw.Name);
              }
            } else if (m is Method) {
              if (newMem is Method) {
                CheckMethodsAreRefinements((Method)newMem, (Method)m);
              } else {
                reporter.Error(MessageSource.RefinementTransformer, newMem, "method must be refined by a method");
              }
            } else if (m is Function) {
              if (newMem is Function) {
                CheckFunctionsAreRefinements((Function)newMem, (Function)m);
              } else {
                reporter.Error(MessageSource.RefinementTransformer, newMem, "{0} must be refined by a {0}", m.WhatKind);
              }
            }
          } else {
            reporter.Error(MessageSource.RefinementTransformer, nw is DefaultClassDecl ? nw.Module.tok : nw.tok, "refining {0} must have member {1}", nw is DefaultClassDecl ? "module" : "class", m.Name);
          }
        }
      }
    }
    void CheckAgreementResolvedParameters(IToken tok, List<Formal> old, List<Formal> nw, string name, string thing, string parameterKind) {
      Contract.Requires(tok != null);
      Contract.Requires(old != null);
      Contract.Requires(nw != null);
      Contract.Requires(name != null);
      Contract.Requires(thing != null);
      Contract.Requires(parameterKind != null);
      if (old.Count != nw.Count) {
        reporter.Error(MessageSource.RefinementTransformer, tok, "{0} '{1}' is declared with a different number of {2} ({3} instead of {4}) than the corresponding {0} in the module it refines", thing, name, parameterKind, nw.Count, old.Count);
      } else {
        for (int i = 0; i < old.Count; i++) {
          var o = old[i];
          var n = nw[i];
          if (!o.IsGhost && n.IsGhost) {
            reporter.Error(MessageSource.RefinementTransformer, n.tok, "{0} '{1}' of {2} {3} cannot be changed, compared to the corresponding {2} in the module it refines, from non-ghost to ghost", parameterKind, n.Name, thing, name);
          } else if (o.IsGhost && !n.IsGhost) {
            reporter.Error(MessageSource.RefinementTransformer, n.tok, "{0} '{1}' of {2} {3} cannot be changed, compared to the corresponding {2} in the module it refines, from ghost to non-ghost", parameterKind, n.Name, thing, name);
          } else if (!o.IsOld && n.IsOld) {
            reporter.Error(MessageSource.RefinementTransformer, n.tok, "{0} '{1}' of {2} {3} cannot be changed, compared to the corresponding {2} in the module it refines, from non-new to new", parameterKind, n.Name, thing, name);
          } else if (o.IsOld && !n.IsOld) {
            reporter.Error(MessageSource.RefinementTransformer, n.tok, "{0} '{1}' of {2} {3} cannot be changed, compared to the corresponding {2} in the module it refines, from new to non-new", parameterKind, n.Name, thing, name);
          } else if (!ResolvedTypesAreTheSame(o.Type, n.Type)) {
            reporter.Error(MessageSource.RefinementTransformer, n.tok, "the type of {0} '{1}' is different from the type of the same {0} in the corresponding {2} in the module it refines ('{3}' instead of '{4}')", parameterKind, n.Name, thing, n.Type, o.Type);
          }
        }
      }
    }
    private void CheckMethodsAreRefinements(Method nw, Method m) {
      CheckAgreement_TypeParameters(nw.tok, m.TypeArgs, nw.TypeArgs, m.Name, "method", false);
      CheckAgreementResolvedParameters(nw.tok, m.Ins, nw.Ins, m.Name, "method", "in-parameter");
      CheckAgreementResolvedParameters(nw.tok, m.Outs, nw.Outs, m.Name, "method", "out-parameter");
      program.TranslationTasks.Add(new MethodCheck(nw, m));
    }
    private void CheckFunctionsAreRefinements(Function nw, Function f) {
      if (f is Predicate) {
        if (!(nw is Predicate)) {
          reporter.Error(MessageSource.RefinementTransformer, nw, "a predicate declaration ({0}) can only be refined by a predicate", nw.Name);
        } else {
          CheckAgreement_TypeParameters(nw.tok, f.TypeArgs, nw.TypeArgs, nw.Name, "predicate", false);
          CheckAgreementResolvedParameters(nw.tok, f.Formals, nw.Formals, nw.Name, "predicate", "parameter");
        }
      } else if (f is FixpointPredicate) {
        reporter.Error(MessageSource.RefinementTransformer, nw, "refinement of {0}s is not supported", f.WhatKind);
      } else {
        // f is a plain Function
        if (nw is Predicate || nw is FixpointPredicate) {
          reporter.Error(MessageSource.RefinementTransformer, nw, "a {0} declaration ({1}) can only be refined by a function or function method", nw.IsGhost ? "function" : "function method", nw.Name);
        } else {
          CheckAgreement_TypeParameters(nw.tok, f.TypeArgs, nw.TypeArgs, nw.Name, "function", false);
          CheckAgreementResolvedParameters(nw.tok, f.Formals, nw.Formals, nw.Name, "function", "parameter");
          if (!ResolvedTypesAreTheSame(nw.ResultType, f.ResultType)) {
            reporter.Error(MessageSource.RefinementTransformer, nw, "the result type of function '{0}' ({1}) differs from the result type of the corresponding function in the module it refines ({2})", nw.Name, nw.ResultType, f.ResultType);
          }
        }
      }
      program.TranslationTasks.Add(new FunctionCheck(nw, f));
    }


    private void CheckDatatypesAreRefinements(DatatypeDecl dd, DatatypeDecl nn) {
      CheckAgreement_TypeParameters(nn.tok, dd.TypeArgs, nn.TypeArgs, dd.Name, "datatype", false);
      if (dd.Ctors.Count != nn.Ctors.Count) {
        reporter.Error(MessageSource.RefinementTransformer, nn.tok, "a refining datatype must have the same number of constructors");
      } else {
        var map = new Dictionary<string, DatatypeCtor>();
        foreach (var ctor in nn.Ctors) {
          map.Add(ctor.Name, ctor);
        }
        foreach (var ctor in dd.Ctors) {
          DatatypeCtor newCtor;
          if (map.TryGetValue(ctor.Name, out newCtor)) {
            if (newCtor.Formals.Count != ctor.Formals.Count) {
              reporter.Error(MessageSource.RefinementTransformer, newCtor, "the constructor ({0}) must have the same number of formals as in the refined module", newCtor.Name);
            } else {
              for (int i = 0; i < newCtor.Formals.Count; i++) {
                var a = ctor.Formals[i]; var b = newCtor.Formals[i];
                if (a.HasName) {
                  if (!b.HasName || a.Name != b.Name)
                    reporter.Error(MessageSource.RefinementTransformer, b, "formal argument {0} in constructor {1} does not have the same name as in the refined module (should be {2})", i, ctor.Name, a.Name);
                }
                if (!ResolvedTypesAreTheSame(a.Type, b.Type)) {
                  reporter.Error(MessageSource.RefinementTransformer, b, "formal argument {0} in constructor {1} does not have the same type as in the refined module (should be {2}, not {3})", i, ctor.Name, a.Type.ToString(), b.Type.ToString());
                }
              }
            }
          } else {
            reporter.Error(MessageSource.RefinementTransformer, nn, "the constructor {0} must be present in the refining datatype", ctor.Name);
          }
        }
      }
      
    }
    // Check that two resolved types are the same in a similar context (the same type parameters, method, class, etc.)
    // Assumes that prev is in a previous refinement, and next is in some refinement. Note this is not commutative.
    public static bool ResolvedTypesAreTheSame(Type prev, Type next) {
      Contract.Requires(prev != null);
      Contract.Requires(next != null);
      prev = prev.NormalizeExpandKeepConstraints();
      next = next.NormalizeExpandKeepConstraints();
      if (prev is TypeProxy || next is TypeProxy)
        return false;

      if (prev is BoolType) {
        return next is BoolType;
      } else if (prev is CharType) {
        return next is CharType;
      } else if (prev is IntType) {
        return next is IntType;
      } else if (prev is RealType) {
        return next is RealType;
      } else if (prev is ObjectType) {
        return next is ObjectType;
      } else if (prev is SetType) {
        return next is SetType && ((SetType)prev).Finite == ((SetType)next).Finite &&
          ResolvedTypesAreTheSame(((SetType)prev).Arg, ((SetType)next).Arg);
      } else if (prev is MultiSetType) {
        return next is MultiSetType && ResolvedTypesAreTheSame(((MultiSetType)prev).Arg, ((MultiSetType)next).Arg);
      } else if (prev is MapType) {
        return next is MapType && ((MapType)prev).Finite == ((MapType)next).Finite &&
               ResolvedTypesAreTheSame(((MapType)prev).Domain, ((MapType)next).Domain) && ResolvedTypesAreTheSame(((MapType)prev).Range, ((MapType)next).Range);
      } else if (prev is SeqType) {
        return next is SeqType && ResolvedTypesAreTheSame(((SeqType)prev).Arg, ((SeqType)next).Arg);
      } else if (prev is UserDefinedType) {
        if (!(next is UserDefinedType)) {
          return false;
        }
        UserDefinedType aa = (UserDefinedType)prev;
        UserDefinedType bb = (UserDefinedType)next;
        if (aa.ResolvedClass != null && bb.ResolvedClass != null && aa.ResolvedClass.Name == bb.ResolvedClass.Name) {
          // these are both resolved class/datatype types
          Contract.Assert(aa.TypeArgs.Count == bb.TypeArgs.Count);
          for (int i = 0; i < aa.TypeArgs.Count; i++)
            if (!ResolvedTypesAreTheSame(aa.TypeArgs[i], bb.TypeArgs[i]))
              return false;
          return true;
        } else if (aa.ResolvedParam != null && bb.ResolvedParam != null) {
          // these are both resolved type parameters
          Contract.Assert(aa.TypeArgs.Count == 0 && bb.TypeArgs.Count == 0);
          // Note that this is only correct if the two types occur in the same context, ie. both from the same method
          // or class field.
          return aa.ResolvedParam.PositionalIndex == bb.ResolvedParam.PositionalIndex &&
                 aa.ResolvedParam.IsToplevelScope == bb.ResolvedParam.IsToplevelScope;
        } else if (aa.ResolvedParam.IsAbstractTypeDeclaration && bb.ResolvedClass != null) {
          return (aa.ResolvedParam.Name == bb.ResolvedClass.Name);
        } else {
          // something is wrong; either aa or bb wasn't properly resolved, or they aren't the same
          return false;
        }

      } else {
        Contract.Assert(false); throw new cce.UnreachableException();  // unexpected type
      }
    }

    internal override void PostResolve(ModuleDefinition m) {
      if (m == moduleUnderConstruction) {
        while (this.postTasks.Count != 0) {
          var a = postTasks.Dequeue();
          a();
        }
      } else {
        postTasks.Clear();
      }
      moduleUnderConstruction = null;
    }

    Function CloneFunction(IToken tok, Function f, bool isGhost, List<Expression> moreEnsures, Expression moreBody, Expression replacementBody, bool checkPrevPostconditions, Attributes moreAttributes) {
      Contract.Requires(tok != null);
      Contract.Requires(moreBody == null || f is Predicate);
      Contract.Requires(moreBody == null || replacementBody == null);

      var tps = f.TypeArgs.ConvertAll(refinementCloner.CloneTypeParam);
      var formals = f.Formals.ConvertAll(refinementCloner.CloneFormal);
      var req = f.Req.ConvertAll(refinementCloner.CloneExpr);
      var reads = f.Reads.ConvertAll(refinementCloner.CloneFrameExpr);
      var decreases = refinementCloner.CloneSpecExpr(f.Decreases);

      List<Expression> ens;
      if (checkPrevPostconditions)  // note, if a postcondition includes something that changes in the module, the translator will notice this and still re-check the postcondition
        ens = f.Ens.ConvertAll(rawCloner.CloneExpr);
      else
        ens = f.Ens.ConvertAll(refinementCloner.CloneExpr);
      if (moreEnsures != null) {
        ens.AddRange(moreEnsures);
      }

      Expression body;
      Predicate.BodyOriginKind bodyOrigin;
      if (replacementBody != null) {
        body = replacementBody;
        bodyOrigin = Predicate.BodyOriginKind.DelayedDefinition;
      } else if (moreBody != null) {
        if (f.Body == null) {
          body = moreBody;
          bodyOrigin = Predicate.BodyOriginKind.DelayedDefinition;
        } else {
          body = new BinaryExpr(f.tok, BinaryExpr.Opcode.And, refinementCloner.CloneExpr(f.Body), moreBody);
          bodyOrigin = Predicate.BodyOriginKind.Extension;
        }
      } else {
        body = refinementCloner.CloneExpr(f.Body);
        bodyOrigin = Predicate.BodyOriginKind.OriginalOrInherited;
      }

      if (f is Predicate) {
        return new Predicate(tok, f.Name, f.HasStaticKeyword, f.IsProtected, isGhost, tps, formals,
          req, reads, ens, decreases, body, bodyOrigin, refinementCloner.MergeAttributes(f.Attributes, moreAttributes), null, f);
      } else if (f is InductivePredicate) {
        return new InductivePredicate(tok, f.Name, f.HasStaticKeyword, f.IsProtected, tps, formals,
          req, reads, ens, body, refinementCloner.MergeAttributes(f.Attributes, moreAttributes), null, f);
      } else if (f is CoPredicate) {
        return new CoPredicate(tok, f.Name, f.HasStaticKeyword, f.IsProtected, tps, formals,
          req, reads, ens, body, refinementCloner.MergeAttributes(f.Attributes, moreAttributes), null, f);
      } else {
        return new Function(tok, f.Name, f.HasStaticKeyword, f.IsProtected, isGhost, tps, formals, refinementCloner.CloneType(f.ResultType),
          req, reads, ens, decreases, body, refinementCloner.MergeAttributes(f.Attributes, moreAttributes), null, f);
      }
    }

    Method CloneMethod(Method m, List<MaybeFreeExpression> moreEnsures, Specification<Expression> decreases, BlockStmt newBody, bool checkPreviousPostconditions, Attributes moreAttributes) {
      Contract.Requires(m != null);
      Contract.Requires(decreases != null);

      var tps = m.TypeArgs.ConvertAll(refinementCloner.CloneTypeParam);
      var ins = m.Ins.ConvertAll(refinementCloner.CloneFormal);
      var req = m.Req.ConvertAll(refinementCloner.CloneMayBeFreeExpr);
      var mod = refinementCloner.CloneSpecFrameExpr(m.Mod);

      List<MaybeFreeExpression> ens;
      if (checkPreviousPostconditions)
        ens = m.Ens.ConvertAll(rawCloner.CloneMayBeFreeExpr);
      else
        ens = m.Ens.ConvertAll(refinementCloner.CloneMayBeFreeExpr);
      if (moreEnsures != null) {
        ens.AddRange(moreEnsures);
      }

      var body = newBody ?? refinementCloner.CloneBlockStmt(m.Body);
      if (m is Constructor) {
        return new Constructor(new RefinementToken(m.tok, moduleUnderConstruction), m.Name, tps, ins,
          req, mod, ens, decreases, body, refinementCloner.MergeAttributes(m.Attributes, moreAttributes), null, m);
      } else if (m is InductiveLemma) {
        return new InductiveLemma(new RefinementToken(m.tok, moduleUnderConstruction), m.Name, m.HasStaticKeyword, tps, ins, m.Outs.ConvertAll(refinementCloner.CloneFormal),
          req, mod, ens, decreases, body, refinementCloner.MergeAttributes(m.Attributes, moreAttributes), null, m);
      } else if (m is CoLemma) {
        return new CoLemma(new RefinementToken(m.tok, moduleUnderConstruction), m.Name, m.HasStaticKeyword, tps, ins, m.Outs.ConvertAll(refinementCloner.CloneFormal),
          req, mod, ens, decreases, body, refinementCloner.MergeAttributes(m.Attributes, moreAttributes), null, m);
      } else if (m is Lemma) {
        return new Lemma(new RefinementToken(m.tok, moduleUnderConstruction), m.Name, m.HasStaticKeyword, tps, ins, m.Outs.ConvertAll(refinementCloner.CloneFormal),
          req, mod, ens, decreases, body, refinementCloner.MergeAttributes(m.Attributes, moreAttributes), null, m);
      } else if (m is TwoStateLemma) {
        var two = (TwoStateLemma)m;
        var reads = refinementCloner.CloneSpecFrameExpr(two.Reads);
        return new TwoStateLemma(new RefinementToken(m.tok, moduleUnderConstruction), m.Name, m.HasStaticKeyword, tps, ins, m.Outs.ConvertAll(refinementCloner.CloneFormal),
          req, mod, reads, ens, decreases, body, refinementCloner.MergeAttributes(m.Attributes, moreAttributes), null, m);
      } else {
        return new Method(new RefinementToken(m.tok, moduleUnderConstruction), m.Name, m.HasStaticKeyword, m.IsGhost, tps, ins, m.Outs.ConvertAll(refinementCloner.CloneFormal),
          req, mod, ens, decreases, body, refinementCloner.MergeAttributes(m.Attributes, moreAttributes), null, m);
      }
    }

    // -------------------------------------------------- Merging ---------------------------------------------------------------

    IteratorDecl MergeIterator(IteratorDecl nw, IteratorDecl prev) {
      Contract.Requires(nw != null);
      Contract.Requires(prev != null);

      if (nw.Requires.Count != 0) {
        reporter.Error(MessageSource.RefinementTransformer, nw.Requires[0].E.tok, "a refining iterator is not allowed to add preconditions");
      }
      if (nw.YieldRequires.Count != 0) {
        reporter.Error(MessageSource.RefinementTransformer, nw.YieldRequires[0].E.tok, "a refining iterator is not allowed to add yield preconditions");
      }
      if (nw.Reads.Expressions.Count != 0) {
        reporter.Error(MessageSource.RefinementTransformer, nw.Reads.Expressions[0].E.tok, "a refining iterator is not allowed to extend the reads clause");
      }
      if (nw.Modifies.Expressions.Count != 0) {
        reporter.Error(MessageSource.RefinementTransformer, nw.Modifies.Expressions[0].E.tok, "a refining iterator is not allowed to extend the modifies clause");
      }
      if (nw.Decreases.Expressions.Count != 0) {
        reporter.Error(MessageSource.RefinementTransformer, nw.Decreases.Expressions[0].tok, "a refining iterator is not allowed to extend the decreases clause");
      }

      if (nw.SignatureIsOmitted) {
        Contract.Assert(nw.TypeArgs.Count == 0);
        Contract.Assert(nw.Ins.Count == 0);
        Contract.Assert(nw.Outs.Count == 0);
        reporter.Info(MessageSource.RefinementTransformer, nw.SignatureEllipsis, Printer.IteratorSignatureToString(prev));
      } else {
        CheckAgreement_TypeParameters(nw.tok, prev.TypeArgs, nw.TypeArgs, nw.Name, "iterator");
        CheckAgreement_Parameters(nw.tok, prev.Ins, nw.Ins, nw.Name, "iterator", "in-parameter");
        CheckAgreement_Parameters(nw.tok, prev.Outs, nw.Outs, nw.Name, "iterator", "yield-parameter");
      }

      BlockStmt newBody;
      if (nw.Body == null) {
        newBody = prev.Body;
      } else if (prev.Body == null) {
        newBody = nw.Body;
      } else {
        newBody = MergeBlockStmt(nw.Body, prev.Body);
      }

      var ens = prev.Ensures.ConvertAll(rawCloner.CloneMayBeFreeExpr);
      ens.AddRange(nw.Ensures);
      var yens = prev.YieldEnsures.ConvertAll(rawCloner.CloneMayBeFreeExpr);
      yens.AddRange(nw.YieldEnsures);

      return new IteratorDecl(new RefinementToken(nw.tok, moduleUnderConstruction),
        nw.Name, moduleUnderConstruction,
        nw.SignatureIsOmitted ? prev.TypeArgs.ConvertAll(refinementCloner.CloneTypeParam) : nw.TypeArgs,
        nw.SignatureIsOmitted ? prev.Ins.ConvertAll(refinementCloner.CloneFormal) : nw.Ins,
        nw.SignatureIsOmitted ? prev.Outs.ConvertAll(refinementCloner.CloneFormal) : nw.Outs,
        refinementCloner.CloneSpecFrameExpr(prev.Reads),
        refinementCloner.CloneSpecFrameExpr(prev.Modifies),
        refinementCloner.CloneSpecExpr(prev.Decreases),
        prev.Requires.ConvertAll(refinementCloner.CloneMayBeFreeExpr),
        ens,
        prev.YieldRequires.ConvertAll(refinementCloner.CloneMayBeFreeExpr),
        yens,
        newBody,
        refinementCloner.MergeAttributes(prev.Attributes, nw.Attributes),
        null);
    }

    ClassDecl MergeClass(ClassDecl nw, ClassDecl prev) {
      CheckAgreement_TypeParameters(nw.tok, prev.TypeArgs, nw.TypeArgs, nw.Name, "class");

      nw.Attributes = refinementCloner.MergeAttributes(prev.Attributes, nw.Attributes);

      // Create a simple name-to-member dictionary.  Ignore any duplicates at this time.
      var declaredNames = new Dictionary<string, int>();
      for (int i = 0; i < nw.Members.Count; i++) {
        var member = nw.Members[i];
        if (!declaredNames.ContainsKey(member.Name)) {
          declaredNames.Add(member.Name, i);
        }
      }

      // Merge the declarations of prev into the declarations of m
      foreach (var member in prev.Members) {
        int index;
        if (!declaredNames.TryGetValue(member.Name, out index)) {
          var nwMember = refinementCloner.CloneMember(member);
          nwMember.RefinementBase = member;
          nw.Members.Add(nwMember);
        } else {
          var nwMember = nw.Members[index];
          if (nwMember is Field) {
            if (member is Field && TypesAreSyntacticallyEqual(((Field)nwMember).Type, ((Field)member).Type)) {
              if (member.IsGhost || !nwMember.IsGhost)
                reporter.Error(MessageSource.RefinementTransformer, nwMember, "a field re-declaration ({0}) must be to ghostify the field", nwMember.Name, nw.Name);
            } else {
              reporter.Error(MessageSource.RefinementTransformer, nwMember, "a field declaration ({0}) in a refining class ({1}) must replace a field in the refinement base", nwMember.Name, nw.Name);
            }
            nwMember.RefinementBase = member;

          } else if (nwMember is Function) {
            var f = (Function)nwMember;
            bool isPredicate = f is Predicate;
            bool isIndPredicate = f is InductivePredicate;
            bool isCoPredicate = f is CoPredicate;
            if (!(member is Function) ||
              (isPredicate && !(member is Predicate)) ||
              (isIndPredicate && !(member is InductivePredicate)) ||
              (isCoPredicate && !(member is CoPredicate))) {
              reporter.Error(MessageSource.RefinementTransformer, nwMember, "a {0} declaration ({1}) can only refine a {0}", f.WhatKind, nwMember.Name);
            } else if (f.IsProtected != ((Function)member).IsProtected) {
              reporter.Error(MessageSource.RefinementTransformer, f, "a {0} in a refinement module must be declared 'protected' if and only if the refined {0} is", f.WhatKind);
            } else {
              var prevFunction = (Function)member;
              if (f.Req.Count != 0) {
                reporter.Error(MessageSource.RefinementTransformer, f.Req[0].tok, "a refining {0} is not allowed to add preconditions", f.WhatKind);
              }
              if (f.Reads.Count != 0) {
                reporter.Error(MessageSource.RefinementTransformer, f.Reads[0].E.tok, "a refining {0} is not allowed to extend the reads clause", f.WhatKind);
              }
              if (f.Decreases.Expressions.Count != 0) {
                reporter.Error(MessageSource.RefinementTransformer, f.Decreases.Expressions[0].tok, "decreases clause on refining {0} not supported", f.WhatKind);
              }

              if (prevFunction.HasStaticKeyword != f.HasStaticKeyword) {
                reporter.Error(MessageSource.RefinementTransformer, f, "a function in a refining module cannot be changed from static to non-static or vice versa: {0}", f.Name);
              }
              if (!prevFunction.IsGhost && f.IsGhost) {
                reporter.Error(MessageSource.RefinementTransformer, f, "a function method cannot be changed into a (ghost) function in a refining module: {0}", f.Name);
              } else if (prevFunction.IsGhost && !f.IsGhost && prevFunction.Body != null) {
                reporter.Error(MessageSource.RefinementTransformer, f, "a function can be changed into a function method in a refining module only if the function has not yet been given a body: {0}", f.Name);
              }
              if (f.SignatureIsOmitted) {
                Contract.Assert(f.TypeArgs.Count == 0);
                Contract.Assert(f.Formals.Count == 0);
                reporter.Info(MessageSource.RefinementTransformer, f.SignatureEllipsis, Printer.FunctionSignatureToString(prevFunction));
              } else {
                CheckAgreement_TypeParameters(f.tok, prevFunction.TypeArgs, f.TypeArgs, f.Name, "function");
                CheckAgreement_Parameters(f.tok, prevFunction.Formals, f.Formals, f.Name, "function", "parameter");
                if (!TypesAreSyntacticallyEqual(prevFunction.ResultType, f.ResultType)) {
                  reporter.Error(MessageSource.RefinementTransformer, f, "the result type of function '{0}' ({1}) differs from the result type of the corresponding function in the module it refines ({2})", f.Name, f.ResultType, prevFunction.ResultType);
                }
              }

              Expression moreBody = null;
              Expression replacementBody = null;
              if (prevFunction.Body == null) {
                replacementBody = f.Body;
              } else if (f.Body != null) {
                if (isPredicate && f.IsProtected) {
                  moreBody = f.Body;
                } else if (isPredicate) {
                  reporter.Error(MessageSource.RefinementTransformer, nwMember, "a refining predicate is not allowed to extend/change the body unless it is declared 'protected'");
                } else {
                  reporter.Error(MessageSource.RefinementTransformer, nwMember, "a refining function is not allowed to extend/change the body");
                }
              }
              var newF = CloneFunction(f.tok, prevFunction, f.IsGhost, f.Ens, moreBody, replacementBody, prevFunction.Body == null, f.Attributes);
              newF.RefinementBase = member;
              nw.Members[index] = newF;
            }

          } else {
            var m = (Method)nwMember;
            if (!(member is Method)) {
              reporter.Error(MessageSource.RefinementTransformer, nwMember, "a method declaration ({0}) can only refine a method", nwMember.Name);
            } else {
              var prevMethod = (Method)member;
              if (m.Req.Count != 0) {
                reporter.Error(MessageSource.RefinementTransformer, m.Req[0].E.tok, "a refining method is not allowed to add preconditions");
              }
              if (m.Mod.Expressions.Count != 0) {
                reporter.Error(MessageSource.RefinementTransformer, m.Mod.Expressions[0].E.tok, "a refining method is not allowed to extend the modifies clause");
              }
              // If the previous method was not specified with "decreases *", then the new method is not allowed to provide any "decreases" clause.
              // Any "decreases *" clause is not inherited, so if the previous method was specified with "decreases *", then the new method needs
              // to either redeclare "decreases *", provided a termination-checking "decreases" clause, or give no "decreases" clause and thus
              // get a default "decreases" loop.
              Specification<Expression> decreases;
              if (m.Decreases.Expressions.Count == 0) {
                // inherited whatever the previous loop used
                decreases = refinementCloner.CloneSpecExpr(prevMethod.Decreases);
              } else {
                if (!Contract.Exists(prevMethod.Decreases.Expressions, e => e is WildcardExpr)) {
                  // If the previous loop was not specified with "decreases *", then the new loop is not allowed to provide any "decreases" clause.
                  reporter.Error(MessageSource.RefinementTransformer, m.Decreases.Expressions[0].tok, "decreases clause on refining method not supported, unless the refined method was specified with 'decreases *'");
                }
                decreases = m.Decreases;
              }
              if (prevMethod.HasStaticKeyword != m.HasStaticKeyword) {
                reporter.Error(MessageSource.RefinementTransformer, m, "a method in a refining module cannot be changed from static to non-static or vice versa: {0}", m.Name);
              }
              if (prevMethod.IsGhost && !m.IsGhost) {
                reporter.Error(MessageSource.RefinementTransformer, m, "a method cannot be changed into a ghost method in a refining module: {0}", m.Name);
              } else if (!prevMethod.IsGhost && m.IsGhost) {
                reporter.Error(MessageSource.RefinementTransformer, m, "a ghost method cannot be changed into a non-ghost method in a refining module: {0}", m.Name);
              }
              if (m.SignatureIsOmitted) {
                Contract.Assert(m.TypeArgs.Count == 0);
                Contract.Assert(m.Ins.Count == 0);
                Contract.Assert(m.Outs.Count == 0);
                reporter.Info(MessageSource.RefinementTransformer, m.SignatureEllipsis, Printer.MethodSignatureToString(prevMethod));
              } else {
                CheckAgreement_TypeParameters(m.tok, prevMethod.TypeArgs, m.TypeArgs, m.Name, "method");
                CheckAgreement_Parameters(m.tok, prevMethod.Ins, m.Ins, m.Name, "method", "in-parameter");
                CheckAgreement_Parameters(m.tok, prevMethod.Outs, m.Outs, m.Name, "method", "out-parameter");
              }
              currentMethod = m;
              var replacementBody = m.Body;
              if (replacementBody != null) {
                if (prevMethod.Body == null) {
                  // cool
                } else {
                  replacementBody = MergeBlockStmt(replacementBody, prevMethod.Body);
                }
              }
              var newM = CloneMethod(prevMethod, m.Ens, decreases, replacementBody, prevMethod.Body == null, m.Attributes);
              newM.RefinementBase = member;
              nw.Members[index] = newM;
            }
          }
        }
      }

      return nw;
    }
    void CheckAgreement_TypeParameters(IToken tok, List<TypeParameter> old, List<TypeParameter> nw, string name, string thing, bool checkNames = true) {
      Contract.Requires(tok != null);
      Contract.Requires(old != null);
      Contract.Requires(nw != null);
      Contract.Requires(name != null);
      Contract.Requires(thing != null);
      if (old.Count != nw.Count) {
        reporter.Error(MessageSource.RefinementTransformer, tok, "{0} '{1}' is declared with a different number of type parameters ({2} instead of {3}) than the corresponding {0} in the module it refines", thing, name, nw.Count, old.Count);
      } else {
        for (int i = 0; i < old.Count; i++) {
          var o = old[i];
          var n = nw[i];
          if (o.Name != n.Name && checkNames) { // if checkNames is false, then just treat the parameters positionally.
            reporter.Error(MessageSource.RefinementTransformer, n.tok, "type parameters are not allowed to be renamed from the names given in the {0} in the module being refined (expected '{1}', found '{2}')", thing, o.Name, n.Name);
          } else {
            // This explains what we want to do and why:
            // switch (o.EqualitySupport) {
            //   case TypeParameter.EqualitySupportValue.Required:
            //     // here, we will insist that the new type-parameter also explicitly requires equality support (because we don't want
            //     // to wait for the inference to run on the new module)
            //     good = n.EqualitySupport == TypeParameter.EqualitySupportValue.Required;
            //     break;
            //   case TypeParameter.EqualitySupportValue.InferredRequired:
            //     // here, we can allow anything, because even with an Unspecified value, the inference will come up with InferredRequired, like before
            //     good = true;
            //     break;
            //   case TypeParameter.EqualitySupportValue.Unspecified:
            //     // inference didn't come up with anything on the previous module, so the only value we'll allow here is Unspecified as well
            //     good = n.EqualitySupport == TypeParameter.EqualitySupportValue.Unspecified;
            //     break;
            // }
            // Here's how we actually compute it:
            if (o.EqualitySupport != TypeParameter.EqualitySupportValue.InferredRequired && o.EqualitySupport != n.EqualitySupport) {
              reporter.Error(MessageSource.RefinementTransformer, n.tok, "type parameter '{0}' is not allowed to change the requirement of supporting equality", n.Name);
            }
          }
        }
      }
    }

    public void CheckOverride_FunctionParameters(Function nw, Function f)
    {
        CheckOverride_TypeParameters(nw.tok, f.TypeArgs, nw.TypeArgs, nw.Name, "function", false);
        CheckOverrideResolvedParameters(nw.tok, f.Formals, nw.Formals, nw.Name, "function", "parameter");
        if (!ResolvedTypesAreTheSame(nw.ResultType, f.ResultType))
        {
            reporter.Error(MessageSource.RefinementTransformer, nw, "the result type of function '{0}' ({1}) differs from the result type of the corresponding function in the module it overrides ({2})", nw.Name, nw.ResultType, f.ResultType);
        }
    }

    public void CheckOverride_MethodParameters(Method nw, Method f)
    {
        CheckOverride_TypeParameters(nw.tok, f.TypeArgs, nw.TypeArgs, nw.Name, "method", false);
        CheckOverrideResolvedParameters(nw.tok, f.Ins, nw.Ins, nw.Name, "method", "in-parameter");
        CheckOverrideResolvedParameters(nw.tok, f.Outs, nw.Outs, nw.Name, "method", "out-parameter");
    }

    public void CheckOverride_TypeParameters(IToken tok, List<TypeParameter> old, List<TypeParameter> nw, string name, string thing, bool checkNames = true)
    {
        Contract.Requires(tok != null);
        Contract.Requires(old != null);
        Contract.Requires(nw != null);
        Contract.Requires(name != null);
        Contract.Requires(thing != null);
        if (old.Count != nw.Count)
        {
            reporter.Error(MessageSource.RefinementTransformer, tok, "{0} '{1}' is declared with a different number of type parameters ({2} instead of {3}) than the corresponding {0} in the module it overrides", thing, name, nw.Count, old.Count);
        }
        else
        {
            for (int i = 0; i < old.Count; i++)
            {
                var o = old[i];
                var n = nw[i];
                if (o.Name != n.Name && checkNames)
                { // if checkNames is false, then just treat the parameters positionally.
                    reporter.Error(MessageSource.RefinementTransformer, n.tok, "type parameters are not allowed to be renamed from the names given in the {0} in the module being overriden (expected '{1}', found '{2}')", thing, o.Name, n.Name);
                }
                else
                {
                    // Here's how we actually compute it:
                    if (o.EqualitySupport != TypeParameter.EqualitySupportValue.InferredRequired && o.EqualitySupport != n.EqualitySupport)
                    {
                        reporter.Error(MessageSource.RefinementTransformer, n.tok, "type parameter '{0}' is not allowed to change the requirement of supporting equality", n.Name);
                    }
                }
            }
        }
    }

    public void CheckOverrideResolvedParameters(IToken tok, List<Formal> old, List<Formal> nw, string name, string thing, string parameterKind)
    {
        Contract.Requires(tok != null);
        Contract.Requires(old != null);
        Contract.Requires(nw != null);
        Contract.Requires(name != null);
        Contract.Requires(thing != null);
        Contract.Requires(parameterKind != null);
        if (old.Count != nw.Count)
        {
            reporter.Error(MessageSource.RefinementTransformer, tok, "{0} '{1}' is declared with a different number of {2} ({3} instead of {4}) than the corresponding {0} in the module it overrides", thing, name, parameterKind, nw.Count, old.Count);
        }
        else
        {
            for (int i = 0; i < old.Count; i++)
            {
                var o = old[i];
                var n = nw[i];
                if (!o.IsGhost && n.IsGhost) {
                  reporter.Error(MessageSource.RefinementTransformer, n.tok, "{0} '{1}' of {2} {3} cannot be changed, compared to the corresponding {2} in the module it overrides, from non-ghost to ghost", parameterKind, n.Name, thing, name);
                } else if (o.IsGhost && !n.IsGhost) {
                  reporter.Error(MessageSource.RefinementTransformer, n.tok, "{0} '{1}' of {2} {3} cannot be changed, compared to the corresponding {2} in the module it overrides, from ghost to non-ghost", parameterKind, n.Name, thing, name);
                } else if (!o.IsOld && n.IsOld) {
                  reporter.Error(MessageSource.RefinementTransformer, n.tok, "{0} '{1}' of {2} {3} cannot be changed, compared to the corresponding {2} in the module it overrides, from non-new to new", parameterKind, n.Name, thing, name);
                } else if (o.IsOld && !n.IsOld) {
                  reporter.Error(MessageSource.RefinementTransformer, n.tok, "{0} '{1}' of {2} {3} cannot be changed, compared to the corresponding {2} in the module it overrides, from new to non-new", parameterKind, n.Name, thing, name);
                } else if (!ResolvedTypesAreTheSame(o.Type, n.Type)) {
                  reporter.Error(MessageSource.RefinementTransformer, n.tok, "the type of {0} '{1}' is different from the type of the same {0} in the corresponding {2} in the module it overrides ('{3}' instead of '{4}')", parameterKind, n.Name, thing, n.Type, o.Type);
                }
            }
        }
    }

    void CheckAgreement_Parameters(IToken tok, List<Formal> old, List<Formal> nw, string name, string thing, string parameterKind) {
      Contract.Requires(tok != null);
      Contract.Requires(old != null);
      Contract.Requires(nw != null);
      Contract.Requires(name != null);
      Contract.Requires(thing != null);
      Contract.Requires(parameterKind != null);
      if (old.Count != nw.Count) {
        reporter.Error(MessageSource.RefinementTransformer, tok, "{0} '{1}' is declared with a different number of {2} ({3} instead of {4}) than the corresponding {0} in the module it refines", thing, name, parameterKind, nw.Count, old.Count);
      } else {
        for (int i = 0; i < old.Count; i++) {
          var o = old[i];
          var n = nw[i];
          if (o.Name != n.Name) {
            reporter.Error(MessageSource.RefinementTransformer, n.tok, "there is a difference in name of {0} {1} ('{2}' versus '{3}') of {4} {5} compared to corresponding {4} in the module it refines", parameterKind, i, n.Name, o.Name, thing, name);
          } else if (!o.IsGhost && n.IsGhost) {
            reporter.Error(MessageSource.RefinementTransformer, n.tok, "{0} '{1}' of {2} {3} cannot be changed, compared to the corresponding {2} in the module it refines, from non-ghost to ghost", parameterKind, n.Name, thing, name);
          } else if (o.IsGhost && !n.IsGhost) {
            reporter.Error(MessageSource.RefinementTransformer, n.tok, "{0} '{1}' of {2} {3} cannot be changed, compared to the corresponding {2} in the module it refines, from ghost to non-ghost", parameterKind, n.Name, thing, name);
          } else if (!o.IsOld && n.IsOld) {
            reporter.Error(MessageSource.RefinementTransformer, n.tok, "{0} '{1}' of {2} {3} cannot be changed, compared to the corresponding {2} in the module it refines, from non-new to new", parameterKind, n.Name, thing, name);
          } else if (o.IsOld && !n.IsOld) {
            reporter.Error(MessageSource.RefinementTransformer, n.tok, "{0} '{1}' of {2} {3} cannot be changed, compared to the corresponding {2} in the module it refines, from new to non-new", parameterKind, n.Name, thing, name);
          } else if (!TypesAreSyntacticallyEqual(o.Type, n.Type)) {
            reporter.Error(MessageSource.RefinementTransformer, n.tok, "the type of {0} '{1}' is different from the type of the same {0} in the corresponding {2} in the module it refines ('{3}' instead of '{4}')", parameterKind, n.Name, thing, n.Type, o.Type);
          }
        }
      }
    }

    bool TypesAreSyntacticallyEqual(Type t, Type u) {
      Contract.Requires(t != null);
      Contract.Requires(u != null);
      return t.ToString() == u.ToString();
    }

    BlockStmt MergeBlockStmt(BlockStmt skeleton, BlockStmt oldStmt) {
      Contract.Requires(skeleton != null);
      Contract.Requires(oldStmt != null);

      var body = new List<Statement>();
      int i = 0, j = 0;
      while (i < skeleton.Body.Count) {
        var cur = skeleton.Body[i];
        if (j == oldStmt.Body.Count) {
          if (!(cur is SkeletonStatement)) {
            MergeAddStatement(cur, body);
          } else if (((SkeletonStatement)cur).S == null) {
            // the "..." matches the empty statement sequence
          } else {
            reporter.Error(MessageSource.RefinementTransformer, cur.Tok, "skeleton statement does not match old statement");
          }
          i++;
        } else {
          var oldS = oldStmt.Body[j];
          /* See how the two statements match up.
           *   oldS                         cur                         result
           *   ------                      ------                       ------
           *   assume E;                    assert ...;                 assert E;
           *   assert E;                    assert ...;                 assert E;
           *   assert E;                                                assert E;
           *   
           *   assume E;                    assume ...;                 assume E;
           *   
           *   var x;                       var x := E;                 var x := E;
           *   var x := *;                  var x := E;                 var x := E;
           *   var x :| P;                  var x := E1;                var x := E1; assert P;
           *   var VarProduction;                                       var VarProduction;
           *   
           *   x := *;                      x := E;                     x := E;
           *   x :| P;                      x := E;                     x := E; assert P;
           *   
           *   modify E;                    modify ...;                 modify E;
           *   modify E;                    modify ... { S }            modify E { S }
           *   modify E { S }               modify ... { S' }           modify E { Merge(S, S') }
           *
           *   if (G) Then' else Else'      if ... Then else Else       if (G) Merge(Then,Then') else Merge(Else,Else')
           *   if (*) Then' else Else'      if (G) Then else Else       if (G) Merge(Then,Then') else Merge(Else,Else')
           *   
           *   while (G) LoopSpec' Body     while ... LoopSpec ...      while (G) Merge(LoopSpec,LoopSpec') Body
           *   while (G) LoopSpec' Body'    while ... LoopSpec Body     while (G) Merge(LoopSpec,LoopSpec') Merge(Body,Body')
           *   while (*) LoopSpec' Body     while (G) LoopSpec ...      while (G) Merge(LoopSpec,LoopSpec') Body
           *   while (*) LoopSpec' Body'    while (G) LoopSpec Body     while (G) Merge(LoopSpec,LoopSpec') Merge(Body,Body')
           *   
           *   StmtThatDoesNotMatchS; S'    ... where x = e; S          StatementThatDoesNotMatchS[e/x]; Merge( ... where x = e; S , S')
           *   StmtThatMatchesS; S'         ... where x = e; S          StmtThatMatchesS; S'
           * 
           * Note, LoopSpec must contain only invariant declarations (as the parser ensures for the first three cases).
           * Note, there is an implicit "...;" at the end of every block in a skeleton.
           */
          if (cur is SkeletonStatement) {
            var c = (SkeletonStatement)cur;
            var S = c.S;
            if (S == null) {
              var nxt = i + 1 == skeleton.Body.Count ? null : skeleton.Body[i + 1];
              if (nxt != null && nxt is SkeletonStatement && ((SkeletonStatement)nxt).S == null) {
                // "...; ...;" is the same as just "...;", so skip this one
              } else {
                SubstitutionCloner subber = null;
                if (c.NameReplacements != null) {
                  var subExprs = new Dictionary<string, Expression>();
                  Contract.Assert(c.NameReplacements.Count == c.ExprReplacements.Count);
                  for (int k = 0; k < c.NameReplacements.Count; k++) {
                    if (subExprs.ContainsKey(c.NameReplacements[k].val)) {
                      reporter.Error(MessageSource.RefinementTransformer, c.NameReplacements[k], "replacement definition must contain at most one definition for a given label");
                    } else subExprs.Add(c.NameReplacements[k].val, c.ExprReplacements[k]);
                  }
                  subber = new SubstitutionCloner(subExprs, rawCloner);
                }
                // skip up until the next thing that matches "nxt"
                var hoverTextA = "";
                var sepA = "";
                while (nxt == null || !PotentialMatch(nxt, oldS)) {
                  // loop invariant:  oldS == oldStmt.Body[j]
                  var s = refinementCloner.CloneStmt(oldS);
                  if (subber != null)
                    s = subber.CloneStmt(s);
                  body.Add(s);
                  hoverTextA += sepA + Printer.StatementToString(s);
                  sepA = "\n";
                  j++;
                  if (j == oldStmt.Body.Count) { break; }
                  oldS = oldStmt.Body[j];
                }
                if (hoverTextA.Length != 0) {
                  reporter.Info(MessageSource.RefinementTransformer, c.Tok, hoverTextA);
                }
                if (subber != null && subber.SubstitutionsMade.Count < subber.Exprs.Count) {
                  foreach (var s in subber.SubstitutionsMade)
                    subber.Exprs.Remove(s);
                  reporter.Error(MessageSource.RefinementTransformer, c.Tok, "could not find labeled expression(s): " + Util.Comma(", ", subber.Exprs.Keys, x => x));
                }
              }
              i++;

            } else if (S is AssertStmt) {
              var skel = (AssertStmt)S;
              Contract.Assert(c.ConditionOmitted);
              var oldAssume = oldS as PredicateStmt;
              if (oldAssume == null) {
                reporter.Error(MessageSource.RefinementTransformer, cur.Tok, "assert template does not match inherited statement");
                i++;
              } else {
                // Clone the expression, but among the new assert's attributes, indicate
                // that this assertion is supposed to be translated into a check.  That is,
                // it is not allowed to be just assumed in the translation, despite the fact
                // that the condition is inherited.
                var e = refinementCloner.CloneExpr(oldAssume.Expr);
                var attrs = refinementCloner.MergeAttributes(oldAssume.Attributes, skel.Attributes);
                body.Add(new AssertStmt(new Translator.ForceCheckToken(skel.Tok), new Translator.ForceCheckToken(skel.EndTok),
                  e, skel.Proof, new Attributes("prependAssertToken", new List<Expression>(), attrs)));
                reporter.Info(MessageSource.RefinementTransformer, c.ConditionEllipsis, "assume->assert: " + Printer.ExprToString(e));
                i++; j++;
              }

            } else if (S is AssumeStmt) {
              var skel = (AssumeStmt)S;
              Contract.Assert(c.ConditionOmitted);
              var oldAssume = oldS as AssumeStmt;
              if (oldAssume == null) {
                reporter.Error(MessageSource.RefinementTransformer, cur.Tok, "assume template does not match inherited statement");
                i++;
              } else {
                var e = refinementCloner.CloneExpr(oldAssume.Expr);
                var attrs = refinementCloner.MergeAttributes(oldAssume.Attributes, skel.Attributes);
                body.Add(new AssumeStmt(skel.Tok, skel.EndTok, e, attrs));
                reporter.Info(MessageSource.RefinementTransformer, c.ConditionEllipsis, Printer.ExprToString(e));
                i++; j++;
              }

            } else if (S is IfStmt) {
              var skel = (IfStmt)S;
              Contract.Assert(c.ConditionOmitted);
              var oldIf = oldS as IfStmt;
              if (oldIf == null) {
                reporter.Error(MessageSource.RefinementTransformer, cur.Tok, "if-statement template does not match inherited statement");
                i++;
              } else {
                var resultingThen = MergeBlockStmt(skel.Thn, oldIf.Thn);
                var resultingElse = MergeElse(skel.Els, oldIf.Els);
                var e = refinementCloner.CloneExpr(oldIf.Guard);
                var r = new IfStmt(skel.Tok, skel.EndTok, oldIf.IsExistentialGuard, e, resultingThen, resultingElse);
                body.Add(r);
                reporter.Info(MessageSource.RefinementTransformer, c.ConditionEllipsis, Printer.GuardToString(oldIf.IsExistentialGuard, e));
                i++; j++;
              }

            } else if (S is WhileStmt) {
              var skel = (WhileStmt)S;
              var oldWhile = oldS as WhileStmt;
              if (oldWhile == null) {
                reporter.Error(MessageSource.RefinementTransformer, cur.Tok, "while-statement template does not match inherited statement");
                i++;
              } else {
                Expression guard;
                if (c.ConditionOmitted) {
                  guard = refinementCloner.CloneExpr(oldWhile.Guard);
                  reporter.Info(MessageSource.RefinementTransformer, c.ConditionEllipsis, Printer.GuardToString(false, oldWhile.Guard));
                } else {
                  if (oldWhile.Guard != null) {
                    reporter.Error(MessageSource.RefinementTransformer, skel.Guard.tok, "a skeleton while statement with a guard can only replace a while statement with a non-deterministic guard");
                  }
                  guard = skel.Guard;
                }
                // Note, if the loop body is omitted in the skeleton, the parser will have set the loop body to an empty block,
                // which has the same merging behavior.
                var r = MergeWhileStmt(skel, oldWhile, guard);
                body.Add(r);
                i++; j++;
              }

            } else if (S is ModifyStmt) {
              var skel = (ModifyStmt)S;
              Contract.Assert(c.ConditionOmitted);
              var oldModifyStmt = oldS as ModifyStmt;
              if (oldModifyStmt == null) {
                reporter.Error(MessageSource.RefinementTransformer, cur.Tok, "modify template does not match inherited statement");
                i++;
              } else {
                var mod = refinementCloner.CloneSpecFrameExpr(oldModifyStmt.Mod);
                BlockStmt mbody;
                if (oldModifyStmt.Body == null && skel.Body == null) {
                  mbody = null;
                } else if (oldModifyStmt.Body == null) {
                  mbody = skel.Body;
                } else if (skel.Body == null) {
                  reporter.Error(MessageSource.RefinementTransformer, cur.Tok, "modify template must have a body if the inherited modify statement does");
                  mbody = null;
                } else {
                  mbody = MergeBlockStmt(skel.Body, oldModifyStmt.Body);
                }
                body.Add(new ModifyStmt(skel.Tok, skel.EndTok, mod.Expressions, mod.Attributes, mbody));
                reporter.Info(MessageSource.RefinementTransformer, c.ConditionEllipsis, Printer.FrameExprListToString(mod.Expressions));
                i++; j++;
              }

            } else {
              Contract.Assume(false);  // unexpected skeleton statement
            }

          } else if (cur is AssertStmt) {
            MergeAddStatement(cur, body);
            i++;

          } else if (cur is VarDeclStmt) {
            var cNew = (VarDeclStmt)cur;
            bool doMerge = false;
            Expression addedAssert = null;
            if (oldS is VarDeclStmt) {
              var cOld = (VarDeclStmt)oldS;
              if (LocalVarsAgree(cOld.Locals, cNew.Locals)) {
                var update = cNew.Update as UpdateStmt;
                if (update != null && update.Rhss.TrueForAll(rhs => !rhs.CanAffectPreviouslyKnownExpressions)) {
                  // Note, we allow switching between ghost and non-ghost, since that seems unproblematic.
                  if (cOld.Update == null) {
                    doMerge = true;
                  } else if (cOld.Update is AssignSuchThatStmt) {
                    doMerge = true;
                    addedAssert = refinementCloner.CloneExpr(((AssignSuchThatStmt)cOld.Update).Expr);
                  } else {
                    var updateOld = (UpdateStmt)cOld.Update;  // if cast fails, there are more ConcreteUpdateStatement subclasses than expected
                    doMerge = true;
                    foreach (var rhs in updateOld.Rhss) {
                      if (!(rhs is HavocRhs))
                        doMerge = false;
                    }
                  }
                }
              }
            }
            if (doMerge) {
              // Go ahead with the merge:
              body.Add(cNew);
              i++; j++;
              if (addedAssert != null) {
                var tok = new Translator.ForceCheckToken(addedAssert.tok);
                body.Add(new AssertStmt(tok, tok, addedAssert, null, null));
              }
            } else {
              MergeAddStatement(cur, body);
              i++;
            }

          } else if (cur is AssignStmt) {
            var cNew = (AssignStmt)cur;
            var cOld = oldS as AssignStmt;
            if (cOld == null && oldS is UpdateStmt) {
              var us = (UpdateStmt)oldS;
              if (us.ResolvedStatements.Count == 1) {
                cOld = us.ResolvedStatements[0] as AssignStmt;
              }
            }
            bool doMerge = false;
            if (cOld != null && cNew.Lhs.WasResolved() && cOld.Lhs.WasResolved()) {
              var newLhs = cNew.Lhs.Resolved as IdentifierExpr;
              var oldLhs = cOld.Lhs.Resolved as IdentifierExpr;
              if (newLhs != null && oldLhs != null && newLhs.Name == oldLhs.Name) {
                if (!(cNew.Rhs is TypeRhs) && cOld.Rhs is HavocRhs) {
                  doMerge = true;
                }
              }
            }
            if (doMerge) {
              // Go ahead with the merge:
              body.Add(cNew);
              i++; j++;
            } else {
              MergeAddStatement(cur, body);
              i++;
            }

          } else if (cur is UpdateStmt) {
            var nw = (UpdateStmt)cur;
            List<Statement> stmtGenerated = new List<Statement>();
            bool doMerge = false;
            if (oldS is UpdateStmt) {
              var s = (UpdateStmt)oldS;
              if (LeftHandSidesAgree(s.Lhss, nw.Lhss)) {
                doMerge = true;
                stmtGenerated.Add(nw);
                foreach (var rhs in s.Rhss) {
                  if (!(rhs is HavocRhs))
                    doMerge = false;
                }
              }
            } else if (oldS is AssignSuchThatStmt) {
              var s = (AssignSuchThatStmt)oldS;
              if (LeftHandSidesAgree(s.Lhss, nw.Lhss)) {
                doMerge = true;
                stmtGenerated.Add(nw);
                var addedAssert = refinementCloner.CloneExpr(s.Expr);
                var tok = new Translator.ForceCheckToken(addedAssert.tok);
                stmtGenerated.Add(new AssertStmt(tok, tok, addedAssert, null, null));
              }
            }
            if (doMerge) {
              // Go ahead with the merge:
              Contract.Assert(cce.NonNullElements(stmtGenerated));
              body.AddRange(stmtGenerated);
              i++; j++;
            } else {
              MergeAddStatement(cur, body);
              i++;
            }
          } else if (cur is IfStmt) {
            var cNew = (IfStmt)cur;
            var cOld = oldS as IfStmt;
            if (cOld != null && cOld.Guard == null) {
              var r = new IfStmt(cNew.Tok, cNew.EndTok, cNew.IsExistentialGuard, cNew.Guard, MergeBlockStmt(cNew.Thn, cOld.Thn), MergeElse(cNew.Els, cOld.Els));
              body.Add(r);
              i++; j++;
            } else {
              MergeAddStatement(cur, body);
              i++;
            }

          } else if (cur is WhileStmt) {
            var cNew = (WhileStmt)cur;
            var cOld = oldS as WhileStmt;
            if (cOld != null && cOld.Guard == null) {
              var r = MergeWhileStmt(cNew, cOld, cNew.Guard);
              body.Add(r);
              i++; j++;
            } else {
              MergeAddStatement(cur, body);
              i++;
            }

          } else if (cur is BlockStmt) {
            var cNew = (BlockStmt)cur;
            var cOld = oldS as BlockStmt;
            if (cOld != null) {
              var r = MergeBlockStmt(cNew, cOld);
              body.Add(r);
              i++; j++;
            } else {
              MergeAddStatement(cur, body);
              i++;
            }
          } else {
            MergeAddStatement(cur, body);
            i++;
          }
        }
      }
      // implement the implicit "...;" at the end of each block statement skeleton
      var hoverText = "";
      var sep = "";
      for (; j < oldStmt.Body.Count; j++) {
        var b = oldStmt.Body[j];
        body.Add(refinementCloner.CloneStmt(b));
        hoverText += sep + Printer.StatementToString(b);
        sep = "\n";
      }
      if (hoverText.Length != 0) {
        reporter.Info(MessageSource.RefinementTransformer, skeleton.EndTok, hoverText);
      }
      return new BlockStmt(skeleton.Tok, skeleton.EndTok, body);
    }

    private bool LeftHandSidesAgree(List<Expression> old, List<Expression> nw) {
      if (old.Count != nw.Count)
        return false;
      for (int i = 0; i < old.Count; i++) {
        var a = old[i].WasResolved() ? old[i].Resolved as IdentifierExpr : null;
        var b = nw[i] as NameSegment;
        if (a != null && b != null && a.Name == b.Name) {
          // cool
        } else {
          return false;
        }
      }
      return true;
    }
    private bool LocalVarsAgree(List<LocalVariable> old, List<LocalVariable> nw) {
      if (old.Count != nw.Count)
        return false;
      for (int i = 0; i < old.Count; i++) {
        if (old[i].Name != nw[i].Name)
          return false;
      }
      return true;
    }

    bool PotentialMatch(Statement nxt, Statement other) {
      Contract.Requires(nxt != null);
      Contract.Requires(!(nxt is SkeletonStatement) || ((SkeletonStatement)nxt).S != null);  // nxt is not "...;"
      Contract.Requires(other != null);

      if (nxt.Labels != null) {
        for (var olbl = other.Labels; olbl != null; olbl = olbl.Next) {
          var odata = olbl.Data;
          for (var l = nxt.Labels; l != null; l = l.Next) {
            if (odata.Name == l.Data.Name) {
              return true;
            }
          }
        }
        return false;  // labels of 'nxt' don't match any label of 'other'
      } else  if (nxt is SkeletonStatement) {
        var S = ((SkeletonStatement)nxt).S;
        if (S is AssertStmt) {
          return other is PredicateStmt;
        } else if (S is AssumeStmt) {
          return other is AssumeStmt;
        } else if (S is IfStmt) {
          return other is IfStmt;
        } else if (S is WhileStmt) {
          return other is WhileStmt;
        } else if (S is ModifyStmt) {
          return other is ModifyStmt;
        } else {
          Contract.Assume(false);  // unexpected skeleton
        }

      } else if (nxt is IfStmt) {
        var oth = other as IfStmt;
        return oth != null && oth.Guard == null;
      } else if (nxt is WhileStmt) {
        var oth = other as WhileStmt;
        return oth != null && oth.Guard == null;
      } else if (nxt is VarDeclStmt) {
        var oth = other as VarDeclStmt;
        return oth != null && LocalVarsAgree(((VarDeclStmt)nxt).Locals, oth.Locals);
      } else if (nxt is BlockStmt) {
        var b = (BlockStmt)nxt;
        if (b.Labels != null) {
          var oth = other as BlockStmt;
          if (oth != null && oth.Labels != null) {
            return b.Labels.Data.Name == oth.Labels.Data.Name; // both have the same label
          }
        } else if (other is BlockStmt && ((BlockStmt)other).Labels == null) {
          return true; // both are unlabeled
        }
      } else if (nxt is UpdateStmt) {
        var up = (UpdateStmt)nxt;
        if (other is AssignSuchThatStmt) {
          var oth = other as AssignSuchThatStmt;
          return oth != null && LeftHandSidesAgree(oth.Lhss, up.Lhss);
        }
      }

      // not a potential match
      return false;
    }

    WhileStmt MergeWhileStmt(WhileStmt cNew, WhileStmt cOld, Expression guard) {
      Contract.Requires(cNew != null);
      Contract.Requires(cOld != null);

      // Note, the parser produces errors if there are any decreases or modifies clauses (and it creates
      // the Specification structures with a null list).
      Contract.Assume(cNew.Mod.Expressions == null);

      Specification<Expression> decr;
      if (cNew.Decreases.Expressions.Count == 0) {
        // inherited whatever the previous loop used
        decr = refinementCloner.CloneSpecExpr(cOld.Decreases);
      } else {
        if (!Contract.Exists(cOld.Decreases.Expressions, e => e is WildcardExpr)) {
          // If the previous loop was not specified with "decreases *", then the new loop is not allowed to provide any "decreases" clause.
          reporter.Error(MessageSource.RefinementTransformer, cNew.Decreases.Expressions[0].tok, "a refining loop can provide a decreases clause only if the loop being refined was declared with 'decreases *'");
        }
        decr = cNew.Decreases;
      }

      var invs = cOld.Invariants.ConvertAll(refinementCloner.CloneMayBeFreeExpr);
      invs.AddRange(cNew.Invariants);
      var r = new RefinedWhileStmt(cNew.Tok, cNew.EndTok, guard, invs, decr, refinementCloner.CloneSpecFrameExpr(cOld.Mod), MergeBlockStmt(cNew.Body, cOld.Body));
      return r;
    }

    Statement MergeElse(Statement skeleton, Statement oldStmt) {
      Contract.Requires(skeleton == null || skeleton is BlockStmt || skeleton is IfStmt || skeleton is SkeletonStatement);
      Contract.Requires(oldStmt == null || oldStmt is BlockStmt || oldStmt is IfStmt || oldStmt is SkeletonStatement);

      if (skeleton == null) {
        return refinementCloner.CloneStmt(oldStmt);
      } else if (skeleton is IfStmt || skeleton is SkeletonStatement) {
        // wrap a block statement around the if statement
        skeleton = new BlockStmt(skeleton.Tok, skeleton.EndTok, new List<Statement>() { skeleton });
      }

      if (oldStmt == null) {
        // make it into an empty block statement
        oldStmt = new BlockStmt(skeleton.Tok, skeleton.EndTok, new List<Statement>());
      } else if (oldStmt is IfStmt || oldStmt is SkeletonStatement) {
        // wrap a block statement around the if statement
        oldStmt = new BlockStmt(oldStmt.Tok, skeleton.EndTok, new List<Statement>() { oldStmt });
      }

      Contract.Assert(skeleton is BlockStmt && oldStmt is BlockStmt);
      return MergeBlockStmt((BlockStmt)skeleton, (BlockStmt)oldStmt);
    }

    /// <summary>
    /// Add "s" to "stmtList", but complain if "s" contains further occurrences of "...", if "s" assigns to a
    /// variable that was not declared in the refining module, or if "s" has some control flow that jumps to a
    /// place outside "s".
    /// </summary>
    void MergeAddStatement(Statement s, List<Statement> stmtList) {
      Contract.Requires(s != null);
      Contract.Requires(stmtList != null);
      var prevErrorCount = reporter.Count(ErrorLevel.Error);
      CheckIsOkayNewStatement(s, new Stack<string>(), 0);
      if (reporter.Count(ErrorLevel.Error) == prevErrorCount) {
        stmtList.Add(s);
      }
    }

    /// <summary>
    /// See comment on MergeAddStatement.
    /// </summary>
    void CheckIsOkayNewStatement(Statement s, Stack<string> labels, int loopLevels) {
      Contract.Requires(s != null);
      Contract.Requires(labels != null);
      Contract.Requires(0 <= loopLevels);

      for (LList<Label> n = s.Labels; n != null; n = n.Next) {
        labels.Push(n.Data.Name);
      }
      if (s is SkeletonStatement) {
        reporter.Error(MessageSource.RefinementTransformer, s, "skeleton statement may not be used here; it does not have a matching statement in what is being replaced");
      } else if (s is ReturnStmt) {
        // allow return statements, but make note of that this requires verifying the postcondition
        ((ReturnStmt)s).ReverifyPost = true;
      } else if (s is YieldStmt) {
        reporter.Error(MessageSource.RefinementTransformer, s, "yield statements are not allowed in skeletons");
      } else if (s is BreakStmt) {
        var b = (BreakStmt)s;
        if (b.TargetLabel != null ? !labels.Contains(b.TargetLabel) : loopLevels < b.BreakCount) {
          reporter.Error(MessageSource.RefinementTransformer, s, "break statement in skeleton is not allowed to break outside the skeleton fragment");
        }
      } else if (s is AssignStmt) {
        // TODO: To be a refinement automatically (that is, without any further verification), only variables and fields defined
        // in this module are allowed.  This needs to be checked.  If the LHS refers to an l-value that was not declared within
        // this module, then either an error should be reported or the Translator needs to know to translate new proof obligations.
        var a = (AssignStmt)s;
        reporter.Error(MessageSource.RefinementTransformer, a.Tok, "cannot have assignment statement");
      } else if (s is ConcreteUpdateStatement) {
        postTasks.Enqueue(() =>
        {
          CheckIsOkayUpdateStmt((ConcreteUpdateStatement)s, moduleUnderConstruction);
        });
      } else if (s is CallStmt) {
        reporter.Error(MessageSource.RefinementTransformer, s.Tok, "cannot have call statement");
      } else {
        if (s is WhileStmt || s is AlternativeLoopStmt) {
          loopLevels++;
        }
        foreach (var ss in s.SubStatements) {
          CheckIsOkayNewStatement(ss, labels, loopLevels);
        }
      }

      for (LList<Label> n = s.Labels; n != null; n = n.Next) {
        labels.Pop();
      }
    }

    // Checks that statement stmt, defined in the constructed module m, is a refinement of skip in the parent module
    void CheckIsOkayUpdateStmt(ConcreteUpdateStatement stmt, ModuleDefinition m) {
      foreach (var lhs in stmt.Lhss) {
        var l = lhs.Resolved;
        if (l is IdentifierExpr) {
          var ident = (IdentifierExpr)l;
          Contract.Assert(ident.Var is LocalVariable || ident.Var is Formal); // LHS identifier expressions must be locals or out parameters (ie. formals)
          if ((ident.Var is LocalVariable && RefinementToken.IsInherited(((LocalVariable)ident.Var).Tok, m)) || ident.Var is Formal) {
            // for some reason, formals are not considered to be inherited.
            reporter.Error(MessageSource.RefinementTransformer, l.tok, "refinement method cannot assign to variable defined in parent module ('{0}')", ident.Var.Name);
          }
        } else if (l is MemberSelectExpr) {
          var member = ((MemberSelectExpr)l).Member;
          if (RefinementToken.IsInherited(member.tok, m)) {
            reporter.Error(MessageSource.RefinementTransformer, l.tok, "refinement method cannot assign to a field defined in parent module ('{0}')", member.Name);
          }
        } else {
          // must be an array element
          reporter.Error(MessageSource.RefinementTransformer, l.tok, "new assignments in a refinement method can only assign to state that the module defines (which never includes array elements)");
        }
      }
      if (stmt is UpdateStmt) {
        var s = (UpdateStmt)stmt;
        foreach (var rhs in s.Rhss) {
          if (rhs.CanAffectPreviouslyKnownExpressions) {
            reporter.Error(MessageSource.RefinementTransformer, rhs.Tok, "assignment RHS in refinement method is not allowed to affect previously defined state");
          }
        }
      }
    }
    // ---------------------- additional methods -----------------------------------------------------------------------------

    public static bool ContainsChange(Expression expr, ModuleDefinition m) {
      Contract.Requires(expr != null);
      Contract.Requires(m != null);

      if (expr is FunctionCallExpr) {
        var e = (FunctionCallExpr)expr;
        if (e.Function.EnclosingClass.Module == m) {
          var p = e.Function as Predicate;
          if (p != null && p.BodyOrigin == Predicate.BodyOriginKind.Extension) {
            return true;
          }
        }
      }

      foreach (var ee in expr.SubExpressions) {
        if (ContainsChange(ee, m)) {
          return true;
        }
      }
      return false;
    }
  }

  class RefinementCloner : Cloner {
    ModuleDefinition moduleUnderConstruction;
    public RefinementCloner(ModuleDefinition m) {
      moduleUnderConstruction = m;
    }
    public override IToken Tok(IToken tok) {
      return new RefinementToken(tok, moduleUnderConstruction);
    }
    public override TopLevelDecl CloneDeclaration(TopLevelDecl d, ModuleDefinition m) {
      var dd = base.CloneDeclaration(d, m);
      if (d is ModuleDecl) {
        ((ModuleDecl)dd).Signature = ((ModuleDecl)d).Signature;
        if (d is ModuleFacadeDecl) {
          ((ModuleFacadeDecl)dd).OriginalSignature = ((ModuleFacadeDecl)d).OriginalSignature;
        }
      }
      return dd;
    }
    public virtual Attributes MergeAttributes(Attributes prevAttrs, Attributes moreAttrs) {
      if (moreAttrs == null) {
        return CloneAttributes(prevAttrs);
      } else if (moreAttrs is UserSuppliedAttributes) {
        var usa = (UserSuppliedAttributes)moreAttrs;
        return new UserSuppliedAttributes(Tok(usa.tok), Tok(usa.OpenBrace), Tok(usa.Colon), Tok(usa.CloseBrace), moreAttrs.Args.ConvertAll(CloneExpr), MergeAttributes(prevAttrs, moreAttrs.Prev));
      } else {
        return new Attributes(moreAttrs.Name, moreAttrs.Args.ConvertAll(CloneExpr), MergeAttributes(prevAttrs, moreAttrs.Prev));
      }
    }
  }
  class SubstitutionCloner : Cloner {
    public Dictionary<string, Expression> Exprs;
    public SortedSet<string> SubstitutionsMade;
    Cloner c;
    public SubstitutionCloner(Dictionary<string, Expression> subs, Cloner c) {
      Exprs = subs;
      SubstitutionsMade = new SortedSet<string>();
      this.c = c;
    }
    public override Expression CloneExpr(Expression expr) {
      if (expr is NamedExpr) {
        NamedExpr n = (NamedExpr)expr;
        Expression E;
        if (Exprs.TryGetValue(n.Name, out E)) {
          SubstitutionsMade.Add(n.Name);
          return new NamedExpr(n.tok, n.Name, E, c.CloneExpr(n.Body), E.tok);
        }
      } 
      return base.CloneExpr(expr); // in all other cases, just do what the base class would.
                                   // note that when we get a named expression that is not in
                                   // our substitution list, then we call the base class, which
                                   // recurses on the body of the named expression.
    }
  }
}<|MERGE_RESOLUTION|>--- conflicted
+++ resolved
@@ -88,23 +88,6 @@
                   m.tok,
                   "no more than one exclusive refinement may exist for a given module.");
             }
-<<<<<<< HEAD
-          }
-          // check that the openess in the imports between refinement and its base matches
-          List<TopLevelDecl> declarations = m.TopLevelDecls;
-          List<TopLevelDecl> baseDeclarations = m.RefinementBase.TopLevelDecls;
-          foreach (var im in declarations) {
-            if (im is ModuleDecl) {
-              ModuleDecl mdecl = (ModuleDecl)im;
-              //find the matching import from the base
-              foreach (var bim in baseDeclarations) {
-                if (bim is ModuleDecl && ((ModuleDecl)bim).Name.Equals(mdecl.Name)) {
-                  if (mdecl.Opened != ((ModuleDecl)bim).Opened) {
-                    string message = mdecl.Opened ?
-                      "{0} in {1} cannot be imported with \"opened\" because it does not match the corresponding import in the refinement base {2} " :
-                      "{0} in {1} must be imported with \"opened\"  to match the corresponding import in its refinement base {2}.";
-                    reporter.Error(MessageSource.RefinementTransformer, m.tok, message, im.Name, m.Name, m.RefinementBase.Name);
-=======
             // check that the openess in the imports between refinement and its base matches
             List<TopLevelDecl> declarations = m.TopLevelDecls;
             List<TopLevelDecl> baseDeclarations = m.RefinementBase.TopLevelDecls;
@@ -122,7 +105,6 @@
                         reporter.Error(MessageSource.RefinementTransformer,m.tok, message, im.Name, m.Name, m.RefinementBase.Name);
                     }
                     break;
->>>>>>> 6df61296
                   }
                   break;
                 }

//-----------------------------------------------------------------------------
//
// Copyright (C) Microsoft Corporation.  All Rights Reserved.
//
//-----------------------------------------------------------------------------
using System;
using System.Collections.Generic;
using System.Numerics;
using System.IO;
using System.Diagnostics.Contracts;
using Bpl = Microsoft.Boogie;
using System.Text;

namespace Microsoft.Dafny {
  public class Compiler {
    public Compiler(TextWriter wr) {
      Contract.Requires(wr != null);
      this.wr = wr;
    }

    [ContractInvariantMethod]
    void ObjectInvariant()
    {
      Contract.Invariant(wr!=null);
    }

    TextWriter wr;

    public int ErrorCount;
    void Error(string msg, params object[] args) {Contract.Requires(msg != null);
      string s = string.Format("Compilation error: " + msg, args);
      Console.WriteLine(s);
      wr.WriteLine("/* {0} */", s);
      ErrorCount++;
    }

    void ReadRuntimeSystem() {
      string codebase = cce.NonNull( System.IO.Path.GetDirectoryName(cce.NonNull(System.Reflection.Assembly.GetExecutingAssembly().Location)));
      string path = System.IO.Path.Combine(codebase, "DafnyRuntime.cs");
      using (TextReader rd = new StreamReader(new FileStream(path, System.IO.FileMode.Open, System.IO.FileAccess.Read)))
      {
        while (true) {
          string s = rd.ReadLine();
          if (s == null)
            return;
          wr.WriteLine(s);
        }
      }
    }

    readonly int IndentAmount = 2;
    void Indent(int ind) {
      string spaces = "          ";
      for (; spaces.Length < ind; ind -= spaces.Length) {
        wr.Write(spaces);
      }
      wr.Write(spaces.Substring(0, ind));
    }

    public void Compile(Program program) {Contract.Requires(program != null);
      wr.WriteLine("// Dafny program {0} compiled into C#", program.Name);
      wr.WriteLine();
      ReadRuntimeSystem();
      CompileBuiltIns(program.BuiltIns);

      foreach (ModuleDecl m in program.Modules) {
        int indent = 0;
        if (!m.IsDefaultModule) {
          wr.WriteLine("namespace @{0} {{", m.Name);
          indent += IndentAmount;
        }
        foreach (TopLevelDecl d in m.TopLevelDecls) {
          wr.WriteLine();
          if (d is DatatypeDecl) {
            DatatypeDecl dt = (DatatypeDecl)d;
            Indent(indent);
            wr.Write("public abstract class Base_{0}", dt.Name);
            if (dt.TypeArgs.Count != 0) {
              wr.Write("<{0}>", TypeParameters(dt.TypeArgs));
            }
            wr.WriteLine(" { }");
            CompileDatatypeConstructors(dt, indent);
            CompileDatatypeStruct(dt, indent);
          } else {
            ClassDecl cl = (ClassDecl)d;
            Indent(indent);
            wr.Write("public class @{0}", cl.Name);
            if (cl.TypeArgs.Count != 0) {
              wr.Write("<{0}>", TypeParameters(cl.TypeArgs));
            }
            wr.WriteLine(" {");
            CompileClassMembers(cl, indent+IndentAmount);
            Indent(indent);  wr.WriteLine("}");
          }
        }
        if (!m.IsDefaultModule) {
          wr.WriteLine("}} // end of namespace {0}", m.Name);
        }
      }
    }

    void CompileBuiltIns(BuiltIns builtIns) {
      wr.WriteLine("namespace Dafny {");
      Indent(IndentAmount);
      wr.WriteLine("public partial class Helpers {");
      foreach (var decl in builtIns.SystemModule.TopLevelDecls) {
        if (decl is ArrayClassDecl) {
          int dims = ((ArrayClassDecl)decl).Dims;
          // public static T[,] InitNewArray2<T>(BigInteger size0, BigInteger size1) {
          Indent(3 * IndentAmount);
          wr.Write("public static T[");
          RepeatWrite(wr, dims, "", ",");
          wr.Write("] InitNewArray{0}<T>(", dims);
          RepeatWrite(wr, dims, "BigInteger size{0}", ", ");
          wr.WriteLine(") {");
          // int s0 = (int)size0;
          for (int i = 0; i < dims; i++) {
            Indent(4 * IndentAmount);
            wr.WriteLine("int s{0} = (int)size{0};", i);
          }
          // T[,] a = new T[s0, s1];
          Indent(4 * IndentAmount);
          wr.Write("T[");
          RepeatWrite(wr, dims, "", ",");
          wr.Write("] a = new T[");
          RepeatWrite(wr, dims, "s{0}", ",");
          wr.WriteLine("];");
          // BigInteger[,] b = a as BigInteger[,];
          Indent(4 * IndentAmount);
          wr.Write("BigInteger[");
          RepeatWrite(wr, dims, "", ",");
          wr.Write("] b = a as BigInteger[");
          RepeatWrite(wr, dims, "", ",");
          wr.WriteLine("];");
          // if (b != null) {
          Indent(4 * IndentAmount);
          wr.WriteLine("if (b != null) {");
          // BigInteger z = new BigInteger(0);
          Indent(5 * IndentAmount);
          wr.WriteLine("BigInteger z = new BigInteger(0);");
          // for (int i0 = 0; i0 < s0; i0++)
          //   for (int i1 = 0; i1 < s1; i1++)
          for (int i = 0; i < dims; i++) {
            Indent((5+i) * IndentAmount);
            wr.WriteLine("for (int i{0} = 0; i{0} < s{0}; i{0}++)", i);
          }
          // b[i0,i1] = z;
          Indent((5+dims) * IndentAmount);
          wr.Write("b[");
          RepeatWrite(wr, dims, "i{0}", ",");
          wr.WriteLine("] = z;");
          // }
          Indent(4 * IndentAmount);
          wr.WriteLine("}");
          // return a;
          Indent(4 * IndentAmount);
          wr.WriteLine("return a;");
          // }
          Indent(3 * IndentAmount);
          wr.WriteLine("}");  // end of method
        }
      }
      Indent(IndentAmount);
      wr.WriteLine("}");  // end of class Helpers
      wr.WriteLine("}");  // end of namespace
    }

    static void RepeatWrite(TextWriter wr, int times, string template, string separator) {
      Contract.Requires(1 <= times);
      string s = "";
      for (int i = 0; i < times; i++) {
        wr.Write(s);
        wr.Write(template, i);
        s = separator;
      }
    }

    void CompileDatatypeConstructors(DatatypeDecl dt, int indent)
    {Contract.Requires(dt != null);
      foreach (DatatypeCtor ctor in dt.Ctors) {
        // class Dt_Ctor<T,U> : Base_Dt<T> {
        //   Fields;
        //   public Dt_Ctor(arguments) {
        //     Fields = arguments;
        //   }
        // }
        Indent(indent);
        wr.Write("public class {0}", DtCtorName(ctor));
        if (dt.TypeArgs.Count != 0) {
          wr.Write("<");
          if (dt.TypeArgs.Count != 0) {
            wr.Write("{0}", TypeParameters(dt.TypeArgs));
          }
          wr.Write(">");
        }
        wr.Write(" : Base_{0}", dt.Name);
        if (dt.TypeArgs.Count != 0) {
          wr.Write("<{0}>", TypeParameters(dt.TypeArgs));
        }
        wr.WriteLine(" {");
        int ind = indent + IndentAmount;

        int i = 0;
        foreach (Formal arg in ctor.Formals) {
          if (!arg.IsGhost) {
            Indent(ind);
            wr.WriteLine("public readonly {0} @{1};", TypeName(arg.Type), FormalName(arg, i));
            i++;
          }
        }

        Indent(ind);
        wr.Write("public {0}(", DtCtorName(ctor));
        WriteFormals("", ctor.Formals);
        wr.WriteLine(") {");
        i = 0;
        foreach (Formal arg in ctor.Formals) {
          if (!arg.IsGhost) {
            Indent(ind + IndentAmount);
            wr.WriteLine("this.@{0} = @{0};", FormalName(arg, i));
            i++;
          }
        }
        Indent(ind);  wr.WriteLine("}");

        Indent(indent);  wr.WriteLine("}");
      }
    }

    void CompileDatatypeStruct(DatatypeDecl dt, int indent) {
      Contract.Requires(dt != null);

      // public struct Dt<T> {
      //   Base_Dt<T> d;
      //   public Base_Dt<T> _D {
      //     get { if (d == null) { d = Default; } return d; }
      //   }
      //   public Dt(Base_Dt<T> d) { this.d = d; }
      //   public static Base_Dt<T> Default {
      //     get { return ...; }
      //   }
      //   public override bool Equals(object other) {
      //     return other is Dt<T> && _D.Equals(((Dt<T>)other)._D);
      //   }
      //   public override int GetHashCode() { return _D.GetHashCode(); }
      //
      //   public bool _Ctor0 { get { return _D is Dt_Ctor0; } }
      //   ...
      //
      //   public T0 dtor_Dtor0 { get { return ((DT_Ctor)_D).@Dtor0; } }
      //   ...
      // }
      string DtT = dt.Name;
      if (dt.TypeArgs.Count != 0) {
        DtT += "<" + TypeParameters(dt.TypeArgs) + ">";
      }

      Indent(indent);
      wr.WriteLine("public struct @{0} {{", DtT);
      int ind = indent + IndentAmount;

      Indent(ind);
      wr.WriteLine("Base_{0} d;", DtT);

      Indent(ind);
      wr.WriteLine("public Base_{0} _D {{", DtT);
      Indent(ind + IndentAmount);
      wr.WriteLine("get { if (d == null) { d = Default; } return d; }");
      Indent(ind);  wr.WriteLine("}");

      Indent(ind);
      wr.WriteLine("public @{0}(Base_{1} d) {{ this.d = d; }}", dt.Name, DtT);

      Indent(ind);
      wr.WriteLine("public static Base_{0} Default {{", DtT);
      Indent(ind + IndentAmount);
      wr.Write("get { return ");
      wr.Write("new {0}", DtCtorName(cce.NonNull(dt.DefaultCtor)));
      if (dt.TypeArgs.Count != 0) {
        wr.Write("<{0}>", TypeParameters(dt.TypeArgs));
      }
      wr.Write("(");
      string sep = "";
      foreach (Formal f in dt.DefaultCtor.Formals) {
        if (!f.IsGhost) {
          wr.Write("{0}{1}", sep, DefaultValue(f.Type));
          sep = ", ";
        }
      }
      wr.Write(")");
      wr.WriteLine("; }");
      Indent(ind);  wr.WriteLine("}");

      Indent(ind);  wr.WriteLine("public override bool Equals(object other) {");
      Indent(ind + IndentAmount);
      wr.WriteLine("return other is @{0} && _D.Equals(((@{0})other)._D);", DtT);
      Indent(ind);  wr.WriteLine("}");

      Indent(ind);
      wr.WriteLine("public override int GetHashCode() { return _D.GetHashCode(); }");

      // query properties
      foreach (var ctor in dt.Ctors) {
        //   public bool _Ctor0 { get { return _D is Dt_Ctor0; } }
        Indent(ind);
        wr.WriteLine("public bool _{0} {{ get {{ return _D is {1}_{0}; }} }}", ctor.Name, DtT);
      }

      // destructors
      foreach (var ctor in dt.Ctors) {
        foreach (var arg in ctor.Formals) {
          if (arg.HasName) {
            //   public T0 @Dtor0 { get { return ((DT_Ctor)_D).@Dtor0; } }
            Indent(ind);
            wr.WriteLine("public {0} dtor_{1} {{ get {{ return (({2}_{3})_D).@{1}; }} }}", TypeName(arg.Type), arg.Name, DtT, ctor.Name);
          }
        }
      }

      Indent(indent);
      wr.WriteLine("}");
    }

    int WriteFormals(string sep, List<Formal/*!*/>/*!*/ formals)
    {
      Contract.Requires(sep != null);
      Contract.Requires(cce.NonNullElements(formals));
      int i = 0;
      foreach (Formal arg in formals) {
        if (!arg.IsGhost) {
          string name = FormalName(arg, i);
          wr.Write("{0}{1}{2} @{3}", sep, arg.InParam ? "" : "out ", TypeName(arg.Type), name);
          sep = ", ";
          i++;
        }
      }
      return i;  // the number of formals written
    }

    string FormalName(Formal formal, int i) {
      Contract.Requires(formal != null);
      Contract.Ensures(Contract.Result<string>() != null);

      return formal.HasName ? formal.Name : "_a" + i;
    }

    string DtCtorName(DatatypeCtor ctor) {
      Contract.Requires(ctor != null);Contract.Ensures(Contract.Result<string>() != null);

      return cce.NonNull(ctor.EnclosingDatatype).Name + "_" + ctor.Name;
    }

    void CompileClassMembers(ClassDecl c, int indent)
    {
      Contract.Requires(c != null);
      foreach (MemberDecl member in c.Members) {
        if (member is Field) {
          Field f = (Field)member;
          if (!f.IsGhost) {
            Indent(indent);
            wr.WriteLine("public {0} @{1} = {2};", TypeName(f.Type), f.Name, DefaultValue(f.Type));
          }

        } else if (member is Function) {
          Function f = (Function)member;
          if (f.IsGhost) {
            // nothing to compile
          } else if (f.Body == null) {
            Error("Function {0} has no body", f.FullName);
          } else {
            Indent(indent);
            wr.Write("public {0}{1} @{2}", f.IsStatic ? "static " : "", TypeName(f.ResultType), f.Name);
            if (f.TypeArgs.Count != 0) {
              wr.Write("<{0}>", TypeParameters(f.TypeArgs));
            }
            wr.Write("(");
            WriteFormals("", f.Formals);
            wr.WriteLine(") {");
            CompileReturnBody(f.Body, indent);
            Indent(indent);  wr.WriteLine("}");
          }

        } else if (member is Method) {
          Method m = (Method)member;
          if (!m.IsGhost) {
            Indent(indent);
            wr.Write("public {0}void @{1}", m.IsStatic ? "static " : "", m.Name);
            if (m.TypeArgs.Count != 0) {
              wr.Write("<{0}>", TypeParameters(m.TypeArgs));
            }
            wr.Write("(");
            int nIns = WriteFormals("", m.Ins);
            WriteFormals(nIns == 0 ? "" : ", ", m.Outs);
            wr.WriteLine(")");
            Indent(indent);  wr.WriteLine("{");
            foreach (Formal p in m.Outs) {
              if (!p.IsGhost) {
                Indent(indent + IndentAmount);
                wr.WriteLine("@{0} = {1};", p.Name, DefaultValue(p.Type));
              }
            }
            if (m.Body == null) {
              Error("Method {0} has no body", m.FullName);
            } else {
              TrStmtList(m.Body.Body, indent);
            }
            Indent(indent);  wr.WriteLine("}");

            // allow the Main method to be an instance method
            if (m.Name == "Main" && m.Ins.Count == 0 && m.Outs.Count == 0) {
              Indent(indent);
              wr.WriteLine("public static void Main(string[] args) {");
              Contract.Assert(m.EnclosingClass == c);
              Indent(indent + IndentAmount);
              wr.Write("@{0} b = new @{0}", c.Name);
              if (c.TypeArgs.Count != 0) {
                // instantiate every parameter, it doesn't particularly matter how
                wr.Write("<");
                string sep = "";
                for (int i = 0; i < c.TypeArgs.Count; i++) {
                  wr.Write("{0}int", sep);
                  sep = ", ";
                }
                wr.Write(">");
              }
              wr.WriteLine("();");
              Indent(indent + IndentAmount);  wr.WriteLine("b.Main();");
              Indent(indent);  wr.WriteLine("}");
            }
          }

        } else if (member is CouplingInvariant) {
          Error("coupling invariants are not supported in compilation");

        } else {
          Contract.Assert(false); throw new cce.UnreachableException();  // unexpected member
        }
      }
    }

    void CompileReturnBody(Expression body, int indent) {
      body = body.Resolved;
      if (body is MatchExpr) {
        MatchExpr me = (MatchExpr)body;
        // Type source = e;
        // if (source._D is Dt_Ctor0) {
        //   FormalType f0 = ((Dt_Ctor0)source._D).a0;
        //   ...
        //   return Body0;
        // } else if (...) {
        //   ...
        // } else if (true) {
        //   ...
        // }

        string source = "_source" + tmpVarCount;
        tmpVarCount++;
        Indent(indent);
        wr.Write("{0} {1} = ", TypeName(cce.NonNull(me.Source.Type)), source);
        TrExpr(me.Source);
        wr.WriteLine(";");

        if (me.Cases.Count == 0) {
          // the verifier would have proved we never get here; still, we need some code that will compile
          Indent(indent);
          wr.WriteLine("throw new System.Exception();");
        } else {
          int i = 0;
          foreach (MatchCaseExpr mc in me.Cases) {
            MatchCasePrelude(source, cce.NonNull(mc.Ctor), mc.Arguments, i, me.Cases.Count, indent + IndentAmount);
            CompileReturnBody(mc.Body, indent + IndentAmount);
            i++;
          }
          Indent(indent); wr.WriteLine("}");
        }

      } else {
        Indent(indent + IndentAmount);
        wr.Write("return ");
        TrExpr(body);
        wr.WriteLine(";");
      }
    }

    // ----- Type ---------------------------------------------------------------------------------

    readonly string DafnySetClass = "Dafny.Set";
    readonly string DafnyMultiSetClass = "Dafny.MultiSet";
    readonly string DafnySeqClass = "Dafny.Sequence";

    string TypeName(Type type)
    {
      Contract.Requires(type != null);
      Contract.Ensures(Contract.Result<string>() != null);

      while (true) {
        TypeProxy tp = type as TypeProxy;
        if (tp == null) {
          break;
        } else if (tp.T == null) {
          // unresolved proxy; just treat as ref, since no particular type information is apparently needed for this type
          return "object";
        } else {
          type = tp.T;
        }
      }

      if (type is BoolType) {
        return "bool";
      } else if (type is IntType) {
        return "BigInteger";
      } else if (type is ObjectType) {
        return "object";
      } else if (type.IsArrayType) {
        ArrayClassDecl at = type.AsArrayType;
        Contract.Assert(at != null);  // follows from type.IsArrayType
        Type elType = UserDefinedType.ArrayElementType(type);
        string name = TypeName(elType) + "[";
        for (int i = 1; i < at.Dims; i++) {
          name += ",";
        }
        return name + "]";
      } else if (type is UserDefinedType) {
        UserDefinedType udt = (UserDefinedType)type;
        string s = "@" + udt.Name;
        if (udt.TypeArgs.Count != 0) {
          if (Contract.Exists(udt.TypeArgs, argType =>argType is ObjectType)) {
            Error("compilation does not support type 'object' as a type parameter; consider introducing a ghost");
          }
          s += "<" + TypeNames(udt.TypeArgs) + ">";
        }
        return s;
      } else if (type is SetType) {
        Type argType = ((SetType)type).Arg;
        if (argType is ObjectType) {
          Error("compilation of set<object> is not supported; consider introducing a ghost");
        }
        return DafnySetClass + "<" + TypeName(argType) + ">";
      } else if (type is SeqType) {
        Type argType = ((SeqType)type).Arg;
        if (argType is ObjectType) {
          Error("compilation of seq<object> is not supported; consider introducing a ghost");
        }
        return DafnySeqClass + "<" + TypeName(argType) + ">";
      } else if (type is MultiSetType) {
        Type argType = ((MultiSetType)type).Arg;
        if (argType is ObjectType) {
          Error("compilation of seq<object> is not supported; consider introducing a ghost");
        }
        return DafnyMultiSetClass + "<" + TypeName(argType) + ">";
      } else {
        Contract.Assert(false); throw new cce.UnreachableException();  // unexpected type
      }
    }

    string/*!*/ TypeNames(List<Type/*!*/>/*!*/ types) {
      Contract.Requires(cce.NonNullElements(types));
      Contract.Ensures(Contract.Result<string>() != null);

      string s = "";
      string sep = "";
      foreach (Type t in types) {
        s += sep + TypeName(t);
        sep = ",";
      }
      return s;
    }

    string/*!*/ TypeParameters(List<TypeParameter/*!*/>/*!*/ targs) {
      Contract.Requires(cce.NonNullElements(targs));
      Contract.Ensures(Contract.Result<string>() != null);

      string s = "";
      string sep = "";
      foreach (TypeParameter tp in targs) {
        s += sep + "@" + tp.Name;
        sep = ",";
      }
      return s;
    }

    string DefaultValue(Type type)
    {
      Contract.Requires(type != null);
      Contract.Ensures(Contract.Result<string>() != null);

      while (true) {
        TypeProxy tp = type as TypeProxy;
        if (tp == null) {
          break;
        } else if (tp.T == null) {
          // unresolved proxy; just treat as ref, since no particular type information is apparently needed for this type
          return "null";
        } else {
          type = tp.T;
        }
      }

      if (type is BoolType) {
        return "false";
      } else if (type is IntType) {
        return "new BigInteger(0)";
      } else if (type.IsRefType) {
        return "null";
      } else if (type.IsDatatype) {
        UserDefinedType udt = (UserDefinedType)type;
        string s = "@" + udt.Name;
        if (udt.TypeArgs.Count != 0) {
          s += "<" + TypeNames(udt.TypeArgs) + ">";
        }
        return string.Format("new {0}({0}.Default)", s);
      } else if (type.IsTypeParameter) {
        UserDefinedType udt = (UserDefinedType)type;
        return "default(@" + udt.Name + ")";
      } else if (type is SetType) {
        return DafnySetClass + "<" + TypeName(((SetType)type).Arg) + ">.Empty";
      } else if (type is MultiSetType) {
        return DafnyMultiSetClass + "<" + TypeName(((MultiSetType)type).Arg) + ">.Empty";
      } else if (type is SeqType) {
        return DafnySeqClass + "<" + TypeName(((SeqType)type).Arg) + ">.Empty";
      } else {
        Contract.Assert(false); throw new cce.UnreachableException();  // unexpected type
      }
    }

    // ----- Stmt ---------------------------------------------------------------------------------

    void TrStmt(Statement stmt, int indent)
    {
      Contract.Requires(stmt != null);
      if (stmt.IsGhost) {
        return;
      }

      if (stmt is PrintStmt) {
        PrintStmt s = (PrintStmt)stmt;
        foreach (Attributes.Argument arg in s.Args) {
          Indent(indent);
          wr.Write("System.Console.Write(");
          if (arg.S != null) {
            wr.Write("\"{0}\"", arg.S);
          } else {
            Contract.Assert(arg.E != null);
            TrExpr(arg.E);
          }
          wr.WriteLine(");");
        }
      } else if (stmt is BreakStmt) {
        var s = (BreakStmt)stmt;
        Indent(indent);
        wr.WriteLine("goto after_{0};", s.TargetStmt.Labels.UniqueId);
      } else if (stmt is ReturnStmt) {
        var s = (ReturnStmt)stmt;
        if (s.hiddenUpdate != null)
          TrStmt(s.hiddenUpdate, indent);
        Indent(indent); wr.WriteLine("return;");
      } else if (stmt is UpdateStmt) {
        var s = (UpdateStmt)stmt;
        var resolved = s.ResolvedStatements;
        if (resolved.Count == 1) {
          TrStmt(resolved[0], indent);
        } else {
          // multi-assignment
          Contract.Assert(s.Lhss.Count == resolved.Count);
          Contract.Assert(s.Rhss.Count == resolved.Count);
          var lvalues = new List<string>();
          var rhss = new List<string>();
          for (int i = 0; i < resolved.Count; i++) {
            if (!resolved[i].IsGhost) {
              var lhs = s.Lhss[i];
              var rhs = s.Rhss[i];
              if (!(rhs is HavocRhs)) {
                lvalues.Add(CreateLvalue(lhs, indent));

                string target = "_rhs" + tmpVarCount;
                tmpVarCount++;
                rhss.Add(target);
                TrRhs("var " + target, null, rhs, indent);
              }
            }
          }
          Contract.Assert(lvalues.Count == rhss.Count);
          for (int i = 0; i < lvalues.Count; i++) {
            Indent(indent);
            wr.WriteLine("{0} = {1};", lvalues[i], rhss[i]);
          }
        }

      } else if (stmt is AssignStmt) {
        AssignStmt s = (AssignStmt)stmt;
        if (s.Lhs is SeqSelectExpr && !((SeqSelectExpr)s.Lhs).SelectOne) {
          SeqSelectExpr sel = (SeqSelectExpr)s.Lhs;
          if (!(s.Rhs is HavocRhs)) {
            // Generate the following:
            //   tmpArr = sel.Seq;
            //   tmpLow = sel.E0;  // or 0 if sel.E0==null
            //   tmpHigh = sel.Eq;  // or arr.Length if sel.E1==null
            //   tmpRhs = s.Rhs;
            //   for (int tmpI = tmpLow; tmpI < tmpHigh; tmpI++) {
            //     tmpArr[tmpI] = tmpRhs;
            //   }
            string arr = "_arr" + tmpVarCount;
            string low = "_low" + tmpVarCount;
            string high = "_high" + tmpVarCount;
            string rhs = "_rhs" + tmpVarCount;
            string i = "_i" + tmpVarCount;
            tmpVarCount++;
            Indent(indent); wr.Write("{0} {1} = ", TypeName(cce.NonNull(sel.Seq.Type)), arr); TrExpr(sel.Seq); wr.WriteLine(";");
            Indent(indent); wr.Write("int {0} = ", low);
            if (sel.E0 == null) {
              wr.Write("0");
            } else {
              TrExpr(sel.E0);
            }
            wr.WriteLine(";");
            Indent(indent); wr.Write("int {0} = ", high);
            if (sel.E1 == null) {
              wr.Write("new BigInteger(arr.Length)");
            } else {
              TrExpr(sel.E1);
            }
            wr.WriteLine(";");
            Indent(indent); wr.Write("{0} {1} = ", TypeName(cce.NonNull(sel.Type)), rhs); TrAssignmentRhs(s.Rhs); wr.WriteLine(";");
            Indent(indent);
            wr.WriteLine("for (BigInteger {0} = {1}; {0} < {2}; {0}++) {{", i, low, high);
            Indent(indent + IndentAmount);
            wr.WriteLine("{0}[(int)({1})] = {2};", arr, i, rhs);
            Indent(indent);
            wr.WriteLine(";");
          }

        } else {
          TrRhs(null, s.Lhs, s.Rhs, indent);
        }

      } else if (stmt is VarDecl) {
        TrVarDecl((VarDecl)stmt, true, indent);

      } else if (stmt is CallStmt) {
        CallStmt s = (CallStmt)stmt;
        TrCallStmt(s, null, indent);

      } else if (stmt is BlockStmt) {
        Indent(indent);  wr.WriteLine("{");
        TrStmtList(((BlockStmt)stmt).Body, indent);
        Indent(indent);  wr.WriteLine("}");

      } else if (stmt is IfStmt) {
        IfStmt s = (IfStmt)stmt;
        Indent(indent);
        if (s.Guard == null) {
          wr.WriteLine("if (true)");
        } else {
          wr.Write("if (");
          TrExpr(s.Guard);
          wr.WriteLine(")");
        }

        TrStmt(s.Thn, indent);
        if (s.Els != null && s.Guard != null) {
          Indent(indent);  wr.WriteLine("else");
          TrStmt(s.Els, indent);
        }

      } else if (stmt is AlternativeStmt) {
        var s = (AlternativeStmt)stmt;
        Indent(indent);
        foreach (var alternative in s.Alternatives) {
          wr.Write("if (");
          TrExpr(alternative.Guard);
          wr.WriteLine(") {");
          TrStmtList(alternative.Body, indent);
          Indent(indent);
          wr.Write("} else ");
        }
        wr.WriteLine("{ /*unreachable alternative*/ }");

      } else if (stmt is WhileStmt) {
        WhileStmt s = (WhileStmt)stmt;
        if (s.Guard == null) {
          Indent(indent);
          wr.WriteLine("while (false) { }");
        } else {
          Indent(indent);
          wr.Write("while (");
          TrExpr(s.Guard);
          wr.WriteLine(")");
          TrStmt(s.Body, indent);
        }

      } else if (stmt is AlternativeLoopStmt) {
        var s = (AlternativeLoopStmt)stmt;
        if (s.Alternatives.Count != 0) {
          Indent(indent);
          wr.WriteLine("while (true) {");
          int ind = indent + IndentAmount;
          Indent(ind);
          foreach (var alternative in s.Alternatives) {
            wr.Write("if (");
            TrExpr(alternative.Guard);
            wr.WriteLine(") {");
            TrStmtList(alternative.Body, ind);
            Indent(ind);
            wr.Write("} else ");
          }
          wr.WriteLine("{ break; }");
          Indent(indent);
          wr.WriteLine("}");
        }

      } else if (stmt is ForeachStmt) {
        ForeachStmt s = (ForeachStmt)stmt;
        // List<Pair<TType,RhsType>> pendingUpdates = new List<Pair<TType,RhsType>>();
        // foreach (TType x in S) {
        //   if (Range(x)) {
        //     assert/assume ...;
        //     pendingUpdates.Add(new Pair(x,RHS));
        //   }
        // }
        // foreach (Pair<TType,RhsType> p in pendingUpdates) {
        //   p.Car.m = p.Cdr;
        // }
        string pu = "_pendingUpdates" + tmpVarCount;
        string pr = "_pair" + tmpVarCount;
        tmpVarCount++;
        string TType = TypeName(s.BoundVar.Type);
        string RhsType = TypeName(cce.NonNull(s.BodyAssign.Lhs.Type));

        Indent(indent);
        wr.WriteLine("List<Pair<{0},{1}>> {2} = new List<Pair<{0},{1}>>();", TType, RhsType, pu);

        Indent(indent);
        wr.Write("foreach ({0} @{1} in (", TType, s.BoundVar.Name);
        TrExpr(s.Collection);
        wr.WriteLine(").Elements) {");

        Indent(indent + IndentAmount);
        wr.Write("if (");
        TrExpr(s.Range);
        wr.WriteLine(") {");

        foreach (PredicateStmt p in s.BodyPrefix) {
          TrStmt(p, indent + 2*IndentAmount);
        }
        Indent(indent + 2*IndentAmount);
        wr.Write("{0}.Add(new Pair<{1},{2}>(@{3}, ", pu, TType, RhsType, s.BoundVar.Name);
        ExprRhs rhsExpr = s.BodyAssign.Rhs as ExprRhs;
        if (rhsExpr != null) {
          TrExpr(rhsExpr.Expr);
        } else {
          wr.Write(DefaultValue(s.BodyAssign.Lhs.Type));
        }
        wr.WriteLine("))");

        Indent(indent + IndentAmount);  wr.WriteLine("}");
        Indent(indent);  wr.WriteLine("}");

        Indent(indent);  wr.WriteLine("foreach (Pair<{0},{1}> {2} in {3}) {{", TType, RhsType, pr, pu);
        Indent(indent + IndentAmount);
        FieldSelectExpr fse = (FieldSelectExpr)s.BodyAssign.Lhs;
        wr.WriteLine("{0}.Car.{1} = {0}.Cdr;", pr, fse.FieldName);
        Indent(indent);  wr.WriteLine("}");

      } else if (stmt is MatchStmt) {
        MatchStmt s = (MatchStmt)stmt;
        // Type source = e;
        // if (source._D is Dt_Ctor0) {
        //   FormalType f0 = ((Dt_Ctor0)source._D).a0;
        //   ...
        //   Body0;
        // } else if (...) {
        //   ...
        // } else if (true) {
        //   ...
        // }
        if (s.Cases.Count != 0) {
          string source = "_source" + tmpVarCount;
          tmpVarCount++;
          Indent(indent);
          wr.Write("{0} {1} = ", TypeName(cce.NonNull(s.Source.Type)), source);
          TrExpr(s.Source);
          wr.WriteLine(";");

          int i = 0;
          foreach (MatchCaseStmt mc in s.Cases) {
            MatchCasePrelude(source, cce.NonNull(mc.Ctor), mc.Arguments, i, s.Cases.Count, indent);
            TrStmtList(mc.Body, indent);
            i++;
          }
          Indent(indent); wr.WriteLine("}");
        }

      } else if (stmt is ConcreteSyntaxStatement) {
        var s = (ConcreteSyntaxStatement)stmt;
        foreach (var ss in s.ResolvedStatements) {
          TrStmt(ss, indent);
        }

      } else {
        Contract.Assert(false); throw new cce.UnreachableException();  // unexpected statement
      }
    }

    string CreateLvalue(Expression lhs, int indent) {
      lhs = lhs.Resolved;
      if (lhs is IdentifierExpr) {
        var ll = (IdentifierExpr)lhs;
        return "@" + ll.Var.Name;
      } else if (lhs is FieldSelectExpr) {
        var ll = (FieldSelectExpr)lhs;
        string obj = "_obj" + tmpVarCount;
        tmpVarCount++;
        Indent(indent);
        wr.Write("var {0} = ", obj);
        TrExpr(ll.Obj);
        wr.WriteLine(";");
        return string.Format("{0}.@{1}", obj, ll.Field.Name);
      } else if (lhs is SeqSelectExpr) {
        var ll = (SeqSelectExpr)lhs;
        string arr = "_arr" + tmpVarCount;
        string index = "_index" + tmpVarCount;
        tmpVarCount++;
        Indent(indent);
        wr.Write("var {0} = ", arr);
        TrExpr(ll.Seq);
        wr.WriteLine(";");
        Indent(indent);
        wr.Write("var {0} = ", index);
        TrExpr(ll.E0);
        wr.WriteLine(";");
        return string.Format("{0}[(int){1}]", arr, index);
      } else {
        var ll = (MultiSelectExpr)lhs;
        string arr = "_arr" + tmpVarCount;
        Indent(indent);
        wr.Write("var {0} = ", arr);
        TrExpr(ll.Array);
        wr.WriteLine(";");
        string fullString = arr + "[";
        string sep = "";
        int i = 0;
        foreach (var idx in ll.Indices) {
          string index = "_index" + i + "_" + tmpVarCount;
          Indent(indent);
          wr.Write("var {0} = ", index);
          TrExpr(idx);
          wr.WriteLine(";");
          fullString += sep + "(int)" + index;
          sep = ", ";
          i++;
        }
        tmpVarCount++;
        return fullString + "]";
      }
    }

    void TrRhs(string target, Expression targetExpr, AssignmentRhs rhs, int indent) {
      Contract.Requires((target == null) != (targetExpr == null));
      var tRhs = rhs as TypeRhs;
      if (tRhs != null && tRhs.InitCall != null) {
        string nw = "_nw" + tmpVarCount;
        tmpVarCount++;
        Indent(indent);
        wr.Write("var {0} = ", nw);
        TrAssignmentRhs(rhs);
        wr.WriteLine(";");
        TrCallStmt(tRhs.InitCall, nw, indent);
        Indent(indent);
        if (target != null) {
          wr.Write(target);
        } else {
          TrExpr(targetExpr);
        }
        wr.WriteLine(" = {0};", nw);
      } else if (!(rhs is HavocRhs)) {
        Indent(indent);
        if (target != null) {
          wr.Write(target);
        } else {
          TrExpr(targetExpr);
        }
        wr.Write(" = ", target);
        TrAssignmentRhs(rhs);
        wr.WriteLine(";");
      }
    }

    void TrCallStmt(CallStmt s, string receiverReplacement, int indent) {
      Contract.Requires(s != null);
      Contract.Assert(s.Method != null);  // follows from the fact that stmt has been successfully resolved

      var lvalues = new List<string>();
      foreach (var lhs in s.Lhs) {
        lvalues.Add(CreateLvalue(lhs, indent));
      }
      var outTmps = new List<string>();
      for (int i = 0; i < s.Method.Outs.Count; i++) {
        Formal p = s.Method.Outs[i];
        if (!p.IsGhost) {
          string target = "_out" + tmpVarCount;
          tmpVarCount++;
          outTmps.Add(target);
          Indent(indent);
          wr.WriteLine("{0} {1};", TypeName(s.Lhs[i].Type), target);
        }
      }

      Indent(indent);
      if (receiverReplacement != null) {
        wr.Write("@" + receiverReplacement);
      } else if (s.Method.IsStatic) {
        wr.Write(TypeName(cce.NonNull(s.Receiver.Type)));
      } else {
        TrParenExpr(s.Receiver);
      }
      wr.Write(".@{0}(", s.Method.Name);

      string sep = "";
      for (int i = 0; i < s.Method.Ins.Count; i++) {
        Formal p = s.Method.Ins[i];
        if (!p.IsGhost) {
          wr.Write(sep);
          TrExpr(s.Args[i]);
          sep = ", ";
        }
      }

      foreach (var outTmp in outTmps) {
        wr.Write("{0}out {1}", sep, outTmp);
        sep = ", ";
      }
      wr.WriteLine(");");

      // assign to the actual LHSs
      int j = 0;
      for (int i = 0; i < s.Method.Outs.Count; i++) {
        Formal p = s.Method.Outs[i];
        if (!p.IsGhost) {
          Indent(indent);
          TrExpr(s.Lhs[i]);
          wr.WriteLine(" = {0};", outTmps[j]);
          j++;
        }
      }
      Contract.Assert(j == outTmps.Count);
    }

    int tmpVarCount = 0;

    void TrAssignmentRhs(AssignmentRhs rhs) {
      Contract.Requires(rhs != null);
      Contract.Requires(!(rhs is HavocRhs));
      if (rhs is ExprRhs) {
        ExprRhs e = (ExprRhs)rhs;
        TrExpr(e.Expr);

      } else {
        TypeRhs tp = (TypeRhs)rhs;
        if (tp.ArrayDimensions == null) {
          wr.Write("new {0}()", TypeName(tp.EType));
        } else {
          if (tp.EType is IntType || tp.EType.IsTypeParameter) {
            // Because the default constructor for BigInteger does not generate a valid BigInteger, we have
            // to excplicitly initialize the elements of an integer array.  This is all done in a helper routine.
            wr.Write("Dafny.Helpers.InitNewArray{0}<{1}>", tp.ArrayDimensions.Count, TypeName(tp.EType));
            string prefix = "(";
            foreach (Expression dim in tp.ArrayDimensions) {
              wr.Write(prefix);
              TrExpr(dim);
              prefix = ", ";
            }
            wr.Write(")");
          } else {
            wr.Write("new {0}", TypeName(tp.EType));
            string prefix = "[";
            foreach (Expression dim in tp.ArrayDimensions) {
              wr.Write("{0}(int)", prefix);
              TrExpr(dim);
              prefix = ", ";
            }
            wr.Write("]");
          }
        }
      }
    }

    void TrStmtList(List<Statement/*!*/>/*!*/ stmts, int indent) {Contract.Requires(cce.NonNullElements(stmts));
      foreach (Statement ss in stmts) {
        TrStmt(ss, indent + IndentAmount);
        if (ss.Labels != null) {
          Indent(indent);  // labels are not indented as much as the statements
          wr.WriteLine("after_{0}: ;", ss.Labels.UniqueId);
        }
      }
    }

    void TrVarDecl(VarDecl s, bool alwaysInitialize, int indent) {
      Contract.Requires(s != null);
      if (s.IsGhost) {
        // only emit non-ghosts (we get here only for local variables introduced implicitly by call statements)
        return;
      }

      Indent(indent);
      wr.Write("{0} @{1}", TypeName(s.Type), s.Name);
      if (alwaysInitialize) {
        // produce a default value
        wr.WriteLine(" = {0};", DefaultValue(s.Type));
      } else {
        wr.WriteLine(";");
      }
    }

    void MatchCasePrelude(string source, DatatypeCtor ctor, List<BoundVar/*!*/>/*!*/ arguments, int caseIndex, int caseCount, int indent) {
      Contract.Requires(source != null);
      Contract.Requires(ctor != null);
      Contract.Requires(cce.NonNullElements(arguments));
      // if (source._D is Dt_Ctor0) {
      //   FormalType f0 = ((Dt_Ctor0)source._D).a0;
      //   ...
      Indent(indent);
      wr.Write("{0}if (", caseIndex == 0 ? "" : "} else ");
      if (caseIndex == caseCount - 1) {
        wr.Write("true");
      } else {
        wr.Write("{0}._D is {1}", source, DtCtorName(ctor));
      }
      wr.WriteLine(") {");

      int k = 0;  // number of processed non-ghost arguments
      for (int m = 0; m < ctor.Formals.Count; m++) {
        Formal arg = ctor.Formals[m];
        if (!arg.IsGhost) {
          BoundVar bv = arguments[m];
          // FormalType f0 = ((Dt_Ctor0)source._D).a0;
          Indent(indent + IndentAmount);
          wr.WriteLine("{0} @{1} = (({2}){3}._D).@{4};",
            TypeName(bv.Type), bv.Name, DtCtorName(ctor), source, FormalName(arg, k));
          k++;
        }
      }
    }

    // ----- Expression ---------------------------------------------------------------------------

    void TrParenExpr(string prefix, Expression expr) {
      Contract.Requires(prefix != null);
      Contract.Requires(expr != null);
      wr.Write(prefix);
      TrParenExpr(expr);
    }

    void TrParenExpr(Expression expr) {
      Contract.Requires(expr != null);
      wr.Write("(");
      TrExpr(expr);
      wr.Write(")");
    }

    void TrExprList(List<Expression/*!*/>/*!*/ exprs) {
      Contract.Requires(cce.NonNullElements(exprs));
      wr.Write("(");
      string sep = "";
      foreach (Expression e in exprs) {
        wr.Write(sep);
        TrExpr(e);
        sep = ", ";
      }
      wr.Write(")");
    }

    void TrExpr(Expression expr)
    {
      Contract.Requires(expr != null);
      if (expr is LiteralExpr) {
        LiteralExpr e = (LiteralExpr)expr;
        if (e.Value == null) {
          wr.Write("null");
        } else if (e.Value is bool) {
          wr.Write((bool)e.Value ? "true" : "false");
        } else if (e.Value is BigInteger) {
          BigInteger i = (BigInteger)e.Value;
          if (new BigInteger(int.MinValue) <= i && i <= new BigInteger(int.MaxValue)) {
            wr.Write("new BigInteger({0})", i);
          } else {
            wr.Write("BigInteger.Parse(\"{0}\")", i);
          }
        } else {
          Contract.Assert(false); throw new cce.UnreachableException();  // unexpected literal
        }

      } else if (expr is ThisExpr) {
        wr.Write("this");

      } else if (expr is IdentifierExpr) {
        IdentifierExpr e = (IdentifierExpr)expr;
        wr.Write("@" + e.Var.Name);

      } else if (expr is SetDisplayExpr) {
        SetDisplayExpr e = (SetDisplayExpr)expr;
        Type elType = cce.NonNull((SetType)e.Type).Arg;
        wr.Write("{0}<{1}>.FromElements", DafnySetClass, TypeName(elType));
        TrExprList(e.Elements);

<<<<<<< HEAD
      } else if (expr is MultiSetDisplayExpr) {
        MultiSetDisplayExpr e = (MultiSetDisplayExpr)expr;
        Type elType = cce.NonNull((MultiSetType)e.Type).Arg;
        wr.Write("{0}<{1}>.FromElements", DafnyMultiSetClass, TypeName(elType));
        TrExprList(e.Elements);
        
=======
>>>>>>> 54007181
      } else if (expr is SeqDisplayExpr) {
        SeqDisplayExpr e = (SeqDisplayExpr)expr;
        Type elType = cce.NonNull((SeqType)e.Type).Arg;
        wr.Write("{0}<{1}>.FromElements", DafnySeqClass, TypeName(elType));
        TrExprList(e.Elements);

      } else if (expr is FieldSelectExpr) {
        FieldSelectExpr e = (FieldSelectExpr)expr;
        SpecialField sf = e.Field as SpecialField;
        if (sf != null) {
          wr.Write(sf.PreString);
          TrParenExpr(e.Obj);
          wr.Write(".{0}", sf.CompiledName);
          wr.Write(sf.PostString);
        } else {
          TrParenExpr(e.Obj);
          wr.Write(".@{0}", e.Field.Name);
        }

      } else if (expr is SeqSelectExpr) {
        SeqSelectExpr e = (SeqSelectExpr)expr;
        Contract.Assert(e.Seq.Type != null);
        if (e.Seq.Type.IsArrayType) {
          if (e.SelectOne) {
            Contract.Assert(e.E0 != null && e.E1 == null);
            TrParenExpr(e.Seq);
            wr.Write("[(int)");
            TrParenExpr(e.E0);
            wr.Write("]");
          } else {
            TrParenExpr("Dafny.Helpers.SeqFromArray", e.Seq);
            if (e.E1 != null) {
              TrParenExpr(".Take", e.E1);
            }
            if (e.E0 != null) {
              TrParenExpr(".Drop", e.E0);
            }
          }
        } else if (e.SelectOne) {
          Contract.Assert(e.E0 != null && e.E1 == null);
          TrParenExpr(e.Seq);
          TrParenExpr(".Select", e.E0);
        } else {
          TrParenExpr(e.Seq);
          if (e.E1 != null) {
            TrParenExpr(".Take", e.E1);
          }
          if (e.E0 != null) {
            TrParenExpr(".Drop", e.E0);
          }
        }
<<<<<<< HEAD
      } else if (expr is MultiSetFormingExpr) {
        MultiSetFormingExpr e = (MultiSetFormingExpr)expr;
        wr.Write("{0}<{1}>", DafnyMultiSetClass, TypeName(((CollectionType)e.E.Type).Arg));
        if (e.E.Type is SeqType) {
          TrParenExpr(".FromSeq", e.E);
        } else if (e.E.Type is SetType) {
          TrParenExpr(".FromSet", e.E);
        } else {
          Contract.Assert(false); throw new cce.UnreachableException();
        }
=======

>>>>>>> 54007181
      } else if (expr is MultiSelectExpr) {
        MultiSelectExpr e = (MultiSelectExpr)expr;
        TrParenExpr(e.Array);
        string prefix = "[";
        foreach (Expression idx in e.Indices) {
          wr.Write("{0}(int)", prefix);
          TrParenExpr(idx);
          prefix = ", ";
        }
        wr.Write("]");

      } else if (expr is SeqUpdateExpr) {
        SeqUpdateExpr e = (SeqUpdateExpr)expr;
        TrParenExpr(e.Seq);
        wr.Write(".Update(");
        TrExpr(e.Index);
        wr.Write(", ");
        TrExpr(e.Value);
        wr.Write(")");

      } else if (expr is FunctionCallExpr) {
        FunctionCallExpr e = (FunctionCallExpr)expr;
        Function f = cce.NonNull(e.Function);
        if (f.IsStatic) {
          wr.Write(TypeName(cce.NonNull(e.Receiver.Type)));
        } else {
          TrParenExpr(e.Receiver);
        }
        wr.Write(".@{0}", f.Name);
        wr.Write("(");
        string sep = "";
        for (int i = 0; i < e.Args.Count; i++) {
          if (!e.Function.Formals[i].IsGhost) {
            wr.Write(sep);
            TrExpr(e.Args[i]);
            sep = ", ";
          }
        }
        wr.Write(")");

      } else if (expr is DatatypeValue) {
        DatatypeValue dtv = (DatatypeValue)expr;
        Contract.Assert(dtv.Ctor != null);  // since dtv has been successfully resolved
        wr.Write("new {0}(new {1}", dtv.DatatypeName, DtCtorName(dtv.Ctor));
        if (dtv.InferredTypeArgs.Count != 0) {
          wr.Write("<{0}>", TypeNames(dtv.InferredTypeArgs));
        }
        wr.Write("(");
        string sep = "";
        for (int i = 0; i < dtv.Arguments.Count; i++) {
          Formal formal = dtv.Ctor.Formals[i];
          if (!formal.IsGhost) {
            wr.Write(sep);
            TrExpr(dtv.Arguments[i]);
            sep = ", ";
          }
        }
        wr.Write("))");

      } else if (expr is OldExpr) {
        Contract.Assert(false); throw new cce.UnreachableException();  // 'old' is always a ghost (right?)

      } else if (expr is FreshExpr) {
        Contract.Assert(false); throw new cce.UnreachableException();  // 'fresh' is always a ghost

      } else if (expr is UnaryExpr) {
        UnaryExpr e = (UnaryExpr)expr;
        switch (e.Op) {
          case UnaryExpr.Opcode.Not:
            wr.Write("!");
            TrParenExpr(e.E);
            break;
          case UnaryExpr.Opcode.SetChoose:
            TrParenExpr(e.E);
            wr.Write(".Choose()");
            break;
          case UnaryExpr.Opcode.SeqLength:
            if (cce.NonNull(e.E.Type).IsArrayType) {
              wr.Write("new BigInteger(");
              TrParenExpr(e.E);
              wr.Write(".Length)");
            } else {
              TrParenExpr(e.E);
              wr.Write(".Length");
            }
            break;
          default:
            Contract.Assert(false); throw new cce.UnreachableException();  // unexpected unary expression
        }

      } else if (expr is BinaryExpr) {
        BinaryExpr e = (BinaryExpr)expr;
        string opString = null;
        string preOpString = "";
        string callString = null;

        switch (e.ResolvedOp) {
          case BinaryExpr.ResolvedOpcode.Iff:
            opString = "==";  break;
          case BinaryExpr.ResolvedOpcode.Imp:
            preOpString = "!";  opString = "||";  break;
          case BinaryExpr.ResolvedOpcode.Or:
            opString = "||";  break;
          case BinaryExpr.ResolvedOpcode.And:
            opString = "&&";  break;

          case BinaryExpr.ResolvedOpcode.EqCommon: {
            Type t = cce.NonNull(e.E0.Type);
            if (t.IsDatatype || t.IsTypeParameter) {
              callString = "Equals";
            } else {
              opString = "==";
            }
            break;
          }
          case BinaryExpr.ResolvedOpcode.NeqCommon: {
            Type t = cce.NonNull(e.E0.Type);
            if (t.IsDatatype || t.IsTypeParameter) {
              preOpString = "!";
              callString = "Equals";
            } else {
              opString = "!=";
            }
            break;
          }

          case BinaryExpr.ResolvedOpcode.Lt:
            opString = "<";  break;
          case BinaryExpr.ResolvedOpcode.Le:
            opString = "<=";  break;
          case BinaryExpr.ResolvedOpcode.Ge:
            opString = ">=";  break;
          case BinaryExpr.ResolvedOpcode.Gt:
            opString = ">";  break;
          case BinaryExpr.ResolvedOpcode.Add:
            opString = "+";  break;
          case BinaryExpr.ResolvedOpcode.Sub:
            opString = "-";  break;
          case BinaryExpr.ResolvedOpcode.Mul:
            opString = "*";  break;
          case BinaryExpr.ResolvedOpcode.Div:
            wr.Write("Dafny.Helpers.EuclideanDivision(");
            TrParenExpr(e.E0);
            wr.Write(", ");
            TrExpr(e.E1);
            wr.Write(")");
            break;
          case BinaryExpr.ResolvedOpcode.Mod:
            wr.Write("Dafny.Helpers.EuclideanModulus(");
            TrParenExpr(e.E0);
            wr.Write(", ");
            TrExpr(e.E1);
            wr.Write(")");
            break;
          case BinaryExpr.ResolvedOpcode.SetEq:
          case BinaryExpr.ResolvedOpcode.MultiSetEq:
          case BinaryExpr.ResolvedOpcode.SeqEq:
            callString = "Equals";  break;
          case BinaryExpr.ResolvedOpcode.SetNeq:
          case BinaryExpr.ResolvedOpcode.MultiSetNeq:
          case BinaryExpr.ResolvedOpcode.SeqNeq:
            preOpString = "!";  callString = "Equals";  break;
          case BinaryExpr.ResolvedOpcode.ProperSubset:
          case BinaryExpr.ResolvedOpcode.ProperMultiSubset:
            callString = "IsProperSubsetOf";  break;
          case BinaryExpr.ResolvedOpcode.Subset:
          case BinaryExpr.ResolvedOpcode.MultiSubset:
            callString = "IsSubsetOf";  break;
          case BinaryExpr.ResolvedOpcode.Superset:
          case BinaryExpr.ResolvedOpcode.MultiSuperset:
            callString = "IsSupersetOf";  break;
          case BinaryExpr.ResolvedOpcode.ProperSuperset:
          case BinaryExpr.ResolvedOpcode.ProperMultiSuperset:
            callString = "IsProperSupersetOf";  break;
          case BinaryExpr.ResolvedOpcode.Disjoint:
          case BinaryExpr.ResolvedOpcode.MultiSetDisjoint:
            callString = "IsDisjointFrom";  break;
          case BinaryExpr.ResolvedOpcode.InSet:
          case BinaryExpr.ResolvedOpcode.InMultiSet:
            TrParenExpr(e.E1);
            wr.Write(".Contains(");
            TrExpr(e.E0);
            wr.Write(")");
            break;
          case BinaryExpr.ResolvedOpcode.NotInSet:
          case BinaryExpr.ResolvedOpcode.NotInMultiSet:
            wr.Write("!");
            TrParenExpr(e.E1);
            wr.Write(".Contains(");
            TrExpr(e.E0);
            wr.Write(")");
            break;
          case BinaryExpr.ResolvedOpcode.Union:
          case BinaryExpr.ResolvedOpcode.MultiSetUnion:
            callString = "Union";  break;
          case BinaryExpr.ResolvedOpcode.Intersection:
          case BinaryExpr.ResolvedOpcode.MultiSetIntersection:
            callString = "Intersect";  break;
          case BinaryExpr.ResolvedOpcode.SetDifference:
          case BinaryExpr.ResolvedOpcode.MultiSetDifference:
            callString = "Difference";  break;

          case BinaryExpr.ResolvedOpcode.ProperPrefix:
            callString = "IsProperPrefixOf";  break;
          case BinaryExpr.ResolvedOpcode.Prefix:
            callString = "IsPrefixOf";  break;
          case BinaryExpr.ResolvedOpcode.Concat:
            callString = "Concat";  break;
          case BinaryExpr.ResolvedOpcode.InSeq:
            TrParenExpr(e.E1);
            wr.Write(".Contains(");
            TrExpr(e.E0);
            wr.Write(")");
            break;
          case BinaryExpr.ResolvedOpcode.NotInSeq:
            wr.Write("!");
            TrParenExpr(e.E1);
            wr.Write(".Contains(");
            TrExpr(e.E0);
            wr.Write(")");
            break;

          default:
            Contract.Assert(false); throw new cce.UnreachableException();  // unexpected binary expression
        }
        if (opString != null) {
          wr.Write(preOpString);
          TrParenExpr(e.E0);
          wr.Write(" {0} ", opString);
          TrParenExpr(e.E1);
        } else if (callString != null) {
          wr.Write(preOpString);
          TrParenExpr(e.E0);
          wr.Write(".{0}(", callString);
          TrExpr(e.E1);
          wr.Write(")");
        }

      } else if (expr is QuantifierExpr) {
        var e = (QuantifierExpr)expr;
        Contract.Assert(e.Bounds != null);  // for non-ghost quantifiers, the resolver would have insisted on finding bounds
        var n = e.BoundVars.Count;
        Contract.Assert(e.Bounds.Count == n);
        for (int i = 0; i < n; i++) {
          var bound = e.Bounds[i];
          var bv = e.BoundVars[i];
          // emit:  Dafny.Helpers.QuantX(boundsInformation, isForall, bv => body)
          if (bound is QuantifierExpr.BoolBoundedPool) {
            wr.Write("Dafny.Helpers.QuantBool(");
          } else if (bound is QuantifierExpr.IntBoundedPool) {
            var b = (QuantifierExpr.IntBoundedPool)bound;
            wr.Write("Dafny.Helpers.QuantInt(");
            TrExpr(b.LowerBound);
            wr.Write(", ");
            TrExpr(b.UpperBound);
            wr.Write(", ");
          } else if (bound is QuantifierExpr.SetBoundedPool) {
            var b = (QuantifierExpr.SetBoundedPool)bound;
            wr.Write("Dafny.Helpers.QuantSet(");
            TrExpr(b.Set);
            wr.Write(", ");
          } else if (bound is QuantifierExpr.SeqBoundedPool) {
            var b = (QuantifierExpr.SeqBoundedPool)bound;
            wr.Write("Dafny.Helpers.QuantSeq(");
            TrExpr(b.Seq);
            wr.Write(", ");
          } else {
            Contract.Assert(false); throw new cce.UnreachableException();  // unexpected BoundedPool type
          }
          wr.Write("{0}, ", expr is ForallExpr ? "true" : "false");
          wr.Write("@{0} => ", bv.Name);
        }
        TrExpr(e.LogicalBody());
        for (int i = 0; i < n; i++) {
          wr.Write(")");
        }

      } else if (expr is SetComprehension) {
        var e = (SetComprehension)expr;
        // For "set i,j,k,l | R(i,j,k,l) :: Term(i,j,k,l)" where the term has type "G", emit something like:
        // ((ComprehensionDelegate<G>)delegate() {
        //   var _coll = new List<G>();
        //   foreach (L l in sq.Elements) {
        //     foreach (K k in st.Elements) {
        //       for (BigInteger j = Lo; j < Hi; j++) {
        //         for (bool i in Helper.AllBooleans) {
        //           if (R(i,j,k,l)) {
        //             _coll.Add(Term(i,j,k,l));
        //           }
        //         }
        //       }
        //     }
        //   }
        //   return Dafny.Set<G>.FromCollection(_coll);
        // })()
        Contract.Assert(e.Bounds != null);  // the resolver would have insisted on finding bounds
        var typeName = TypeName(((SetType)e.Type).Arg);
        wr.Write("((Dafny.Helpers.ComprehensionDelegate<{0}>)delegate() {{ ", typeName);
        wr.Write("var _coll = new System.Collections.Generic.List<{0}>(); ", typeName);
        var n = e.BoundVars.Count;
        Contract.Assert(e.Bounds.Count == n);
        for (int i = 0; i < n; i++) {
          var bound = e.Bounds[i];
          var bv = e.BoundVars[i];
          if (bound is QuantifierExpr.BoolBoundedPool) {
            wr.Write("foreach (var @{0} in Dafny.Helpers.AllBooleans) {{ ", bv.Name);
          } else if (bound is QuantifierExpr.IntBoundedPool) {
            var b = (QuantifierExpr.IntBoundedPool)bound;
            wr.Write("for (var @{0} = ", bv.Name);
            TrExpr(b.LowerBound);
            wr.Write("; @{0} < ", bv.Name);
            TrExpr(b.UpperBound);
            wr.Write("; @{0}++) {{ ", bv.Name);
          } else if (bound is QuantifierExpr.SetBoundedPool) {
            var b = (QuantifierExpr.SetBoundedPool)bound;
            wr.Write("foreach (var @{0} in (", bv.Name);
            TrExpr(b.Set);
            wr.Write(").Elements) { ");
          } else if (bound is QuantifierExpr.SeqBoundedPool) {
            var b = (QuantifierExpr.SeqBoundedPool)bound;
            wr.Write("foreach (var @{0} in (", bv.Name);
            TrExpr(b.Seq);
            wr.Write(").Elements) { ");
          } else {
            Contract.Assert(false); throw new cce.UnreachableException();  // unexpected BoundedPool type
          }
        }
        wr.Write("if (");
        TrExpr(e.Range);
        wr.Write(") { _coll.Add(");
        TrExpr(e.Term);
        wr.Write("); }");
        for (int i = 0; i < n; i++) {
          wr.Write("}");
        }
        wr.Write("return Dafny.Set<{0}>.FromCollection(_coll); ", typeName);
        wr.Write("})()");

      } else if (expr is ITEExpr) {
        ITEExpr e = (ITEExpr)expr;
        wr.Write("(");
        TrExpr(e.Test);
        wr.Write(") ? (");
        TrExpr(e.Thn);
        wr.Write(") : (");
        TrExpr(e.Els);
        wr.Write(")");

      } else if (expr is ConcreteSyntaxExpression) {
        var e = (ConcreteSyntaxExpression)expr;
        TrExpr(e.ResolvedExpression);

      } else {
        Contract.Assert(false); throw new cce.UnreachableException();  // unexpected expression
      }
    }
  }
}
<|MERGE_RESOLUTION|>--- conflicted
+++ resolved
@@ -1,1636 +1,1629 @@
-//-----------------------------------------------------------------------------
-//
-// Copyright (C) Microsoft Corporation.  All Rights Reserved.
-//
-//-----------------------------------------------------------------------------
-using System;
-using System.Collections.Generic;
-using System.Numerics;
-using System.IO;
-using System.Diagnostics.Contracts;
-using Bpl = Microsoft.Boogie;
-using System.Text;
-
-namespace Microsoft.Dafny {
-  public class Compiler {
-    public Compiler(TextWriter wr) {
-      Contract.Requires(wr != null);
-      this.wr = wr;
-    }
-
-    [ContractInvariantMethod]
-    void ObjectInvariant()
-    {
-      Contract.Invariant(wr!=null);
-    }
-
-    TextWriter wr;
-
-    public int ErrorCount;
-    void Error(string msg, params object[] args) {Contract.Requires(msg != null);
-      string s = string.Format("Compilation error: " + msg, args);
-      Console.WriteLine(s);
-      wr.WriteLine("/* {0} */", s);
-      ErrorCount++;
-    }
-
-    void ReadRuntimeSystem() {
-      string codebase = cce.NonNull( System.IO.Path.GetDirectoryName(cce.NonNull(System.Reflection.Assembly.GetExecutingAssembly().Location)));
-      string path = System.IO.Path.Combine(codebase, "DafnyRuntime.cs");
-      using (TextReader rd = new StreamReader(new FileStream(path, System.IO.FileMode.Open, System.IO.FileAccess.Read)))
-      {
-        while (true) {
-          string s = rd.ReadLine();
-          if (s == null)
-            return;
-          wr.WriteLine(s);
-        }
-      }
-    }
-
-    readonly int IndentAmount = 2;
-    void Indent(int ind) {
-      string spaces = "          ";
-      for (; spaces.Length < ind; ind -= spaces.Length) {
-        wr.Write(spaces);
-      }
-      wr.Write(spaces.Substring(0, ind));
-    }
-
-    public void Compile(Program program) {Contract.Requires(program != null);
-      wr.WriteLine("// Dafny program {0} compiled into C#", program.Name);
-      wr.WriteLine();
-      ReadRuntimeSystem();
-      CompileBuiltIns(program.BuiltIns);
-
-      foreach (ModuleDecl m in program.Modules) {
-        int indent = 0;
-        if (!m.IsDefaultModule) {
-          wr.WriteLine("namespace @{0} {{", m.Name);
-          indent += IndentAmount;
-        }
-        foreach (TopLevelDecl d in m.TopLevelDecls) {
-          wr.WriteLine();
-          if (d is DatatypeDecl) {
-            DatatypeDecl dt = (DatatypeDecl)d;
-            Indent(indent);
-            wr.Write("public abstract class Base_{0}", dt.Name);
-            if (dt.TypeArgs.Count != 0) {
-              wr.Write("<{0}>", TypeParameters(dt.TypeArgs));
-            }
-            wr.WriteLine(" { }");
-            CompileDatatypeConstructors(dt, indent);
-            CompileDatatypeStruct(dt, indent);
-          } else {
-            ClassDecl cl = (ClassDecl)d;
-            Indent(indent);
-            wr.Write("public class @{0}", cl.Name);
-            if (cl.TypeArgs.Count != 0) {
-              wr.Write("<{0}>", TypeParameters(cl.TypeArgs));
-            }
-            wr.WriteLine(" {");
-            CompileClassMembers(cl, indent+IndentAmount);
-            Indent(indent);  wr.WriteLine("}");
-          }
-        }
-        if (!m.IsDefaultModule) {
-          wr.WriteLine("}} // end of namespace {0}", m.Name);
-        }
-      }
-    }
-
-    void CompileBuiltIns(BuiltIns builtIns) {
-      wr.WriteLine("namespace Dafny {");
-      Indent(IndentAmount);
-      wr.WriteLine("public partial class Helpers {");
-      foreach (var decl in builtIns.SystemModule.TopLevelDecls) {
-        if (decl is ArrayClassDecl) {
-          int dims = ((ArrayClassDecl)decl).Dims;
-          // public static T[,] InitNewArray2<T>(BigInteger size0, BigInteger size1) {
-          Indent(3 * IndentAmount);
-          wr.Write("public static T[");
-          RepeatWrite(wr, dims, "", ",");
-          wr.Write("] InitNewArray{0}<T>(", dims);
-          RepeatWrite(wr, dims, "BigInteger size{0}", ", ");
-          wr.WriteLine(") {");
-          // int s0 = (int)size0;
-          for (int i = 0; i < dims; i++) {
-            Indent(4 * IndentAmount);
-            wr.WriteLine("int s{0} = (int)size{0};", i);
-          }
-          // T[,] a = new T[s0, s1];
-          Indent(4 * IndentAmount);
-          wr.Write("T[");
-          RepeatWrite(wr, dims, "", ",");
-          wr.Write("] a = new T[");
-          RepeatWrite(wr, dims, "s{0}", ",");
-          wr.WriteLine("];");
-          // BigInteger[,] b = a as BigInteger[,];
-          Indent(4 * IndentAmount);
-          wr.Write("BigInteger[");
-          RepeatWrite(wr, dims, "", ",");
-          wr.Write("] b = a as BigInteger[");
-          RepeatWrite(wr, dims, "", ",");
-          wr.WriteLine("];");
-          // if (b != null) {
-          Indent(4 * IndentAmount);
-          wr.WriteLine("if (b != null) {");
-          // BigInteger z = new BigInteger(0);
-          Indent(5 * IndentAmount);
-          wr.WriteLine("BigInteger z = new BigInteger(0);");
-          // for (int i0 = 0; i0 < s0; i0++)
-          //   for (int i1 = 0; i1 < s1; i1++)
-          for (int i = 0; i < dims; i++) {
-            Indent((5+i) * IndentAmount);
-            wr.WriteLine("for (int i{0} = 0; i{0} < s{0}; i{0}++)", i);
-          }
-          // b[i0,i1] = z;
-          Indent((5+dims) * IndentAmount);
-          wr.Write("b[");
-          RepeatWrite(wr, dims, "i{0}", ",");
-          wr.WriteLine("] = z;");
-          // }
-          Indent(4 * IndentAmount);
-          wr.WriteLine("}");
-          // return a;
-          Indent(4 * IndentAmount);
-          wr.WriteLine("return a;");
-          // }
-          Indent(3 * IndentAmount);
-          wr.WriteLine("}");  // end of method
-        }
-      }
-      Indent(IndentAmount);
-      wr.WriteLine("}");  // end of class Helpers
-      wr.WriteLine("}");  // end of namespace
-    }
-
-    static void RepeatWrite(TextWriter wr, int times, string template, string separator) {
-      Contract.Requires(1 <= times);
-      string s = "";
-      for (int i = 0; i < times; i++) {
-        wr.Write(s);
-        wr.Write(template, i);
-        s = separator;
-      }
-    }
-
-    void CompileDatatypeConstructors(DatatypeDecl dt, int indent)
-    {Contract.Requires(dt != null);
-      foreach (DatatypeCtor ctor in dt.Ctors) {
-        // class Dt_Ctor<T,U> : Base_Dt<T> {
-        //   Fields;
-        //   public Dt_Ctor(arguments) {
-        //     Fields = arguments;
-        //   }
-        // }
-        Indent(indent);
-        wr.Write("public class {0}", DtCtorName(ctor));
-        if (dt.TypeArgs.Count != 0) {
-          wr.Write("<");
-          if (dt.TypeArgs.Count != 0) {
-            wr.Write("{0}", TypeParameters(dt.TypeArgs));
-          }
-          wr.Write(">");
-        }
-        wr.Write(" : Base_{0}", dt.Name);
-        if (dt.TypeArgs.Count != 0) {
-          wr.Write("<{0}>", TypeParameters(dt.TypeArgs));
-        }
-        wr.WriteLine(" {");
-        int ind = indent + IndentAmount;
-
-        int i = 0;
-        foreach (Formal arg in ctor.Formals) {
-          if (!arg.IsGhost) {
-            Indent(ind);
-            wr.WriteLine("public readonly {0} @{1};", TypeName(arg.Type), FormalName(arg, i));
-            i++;
-          }
-        }
-
-        Indent(ind);
-        wr.Write("public {0}(", DtCtorName(ctor));
-        WriteFormals("", ctor.Formals);
-        wr.WriteLine(") {");
-        i = 0;
-        foreach (Formal arg in ctor.Formals) {
-          if (!arg.IsGhost) {
-            Indent(ind + IndentAmount);
-            wr.WriteLine("this.@{0} = @{0};", FormalName(arg, i));
-            i++;
-          }
-        }
-        Indent(ind);  wr.WriteLine("}");
-
-        Indent(indent);  wr.WriteLine("}");
-      }
-    }
-
-    void CompileDatatypeStruct(DatatypeDecl dt, int indent) {
-      Contract.Requires(dt != null);
-
-      // public struct Dt<T> {
-      //   Base_Dt<T> d;
-      //   public Base_Dt<T> _D {
-      //     get { if (d == null) { d = Default; } return d; }
-      //   }
-      //   public Dt(Base_Dt<T> d) { this.d = d; }
-      //   public static Base_Dt<T> Default {
-      //     get { return ...; }
-      //   }
-      //   public override bool Equals(object other) {
-      //     return other is Dt<T> && _D.Equals(((Dt<T>)other)._D);
-      //   }
-      //   public override int GetHashCode() { return _D.GetHashCode(); }
-      //
-      //   public bool _Ctor0 { get { return _D is Dt_Ctor0; } }
-      //   ...
-      //
-      //   public T0 dtor_Dtor0 { get { return ((DT_Ctor)_D).@Dtor0; } }
-      //   ...
-      // }
-      string DtT = dt.Name;
-      if (dt.TypeArgs.Count != 0) {
-        DtT += "<" + TypeParameters(dt.TypeArgs) + ">";
-      }
-
-      Indent(indent);
-      wr.WriteLine("public struct @{0} {{", DtT);
-      int ind = indent + IndentAmount;
-
-      Indent(ind);
-      wr.WriteLine("Base_{0} d;", DtT);
-
-      Indent(ind);
-      wr.WriteLine("public Base_{0} _D {{", DtT);
-      Indent(ind + IndentAmount);
-      wr.WriteLine("get { if (d == null) { d = Default; } return d; }");
-      Indent(ind);  wr.WriteLine("}");
-
-      Indent(ind);
-      wr.WriteLine("public @{0}(Base_{1} d) {{ this.d = d; }}", dt.Name, DtT);
-
-      Indent(ind);
-      wr.WriteLine("public static Base_{0} Default {{", DtT);
-      Indent(ind + IndentAmount);
-      wr.Write("get { return ");
-      wr.Write("new {0}", DtCtorName(cce.NonNull(dt.DefaultCtor)));
-      if (dt.TypeArgs.Count != 0) {
-        wr.Write("<{0}>", TypeParameters(dt.TypeArgs));
-      }
-      wr.Write("(");
-      string sep = "";
-      foreach (Formal f in dt.DefaultCtor.Formals) {
-        if (!f.IsGhost) {
-          wr.Write("{0}{1}", sep, DefaultValue(f.Type));
-          sep = ", ";
-        }
-      }
-      wr.Write(")");
-      wr.WriteLine("; }");
-      Indent(ind);  wr.WriteLine("}");
-
-      Indent(ind);  wr.WriteLine("public override bool Equals(object other) {");
-      Indent(ind + IndentAmount);
-      wr.WriteLine("return other is @{0} && _D.Equals(((@{0})other)._D);", DtT);
-      Indent(ind);  wr.WriteLine("}");
-
-      Indent(ind);
-      wr.WriteLine("public override int GetHashCode() { return _D.GetHashCode(); }");
-
-      // query properties
-      foreach (var ctor in dt.Ctors) {
-        //   public bool _Ctor0 { get { return _D is Dt_Ctor0; } }
-        Indent(ind);
-        wr.WriteLine("public bool _{0} {{ get {{ return _D is {1}_{0}; }} }}", ctor.Name, DtT);
-      }
-
-      // destructors
-      foreach (var ctor in dt.Ctors) {
-        foreach (var arg in ctor.Formals) {
-          if (arg.HasName) {
-            //   public T0 @Dtor0 { get { return ((DT_Ctor)_D).@Dtor0; } }
-            Indent(ind);
-            wr.WriteLine("public {0} dtor_{1} {{ get {{ return (({2}_{3})_D).@{1}; }} }}", TypeName(arg.Type), arg.Name, DtT, ctor.Name);
-          }
-        }
-      }
-
-      Indent(indent);
-      wr.WriteLine("}");
-    }
-
-    int WriteFormals(string sep, List<Formal/*!*/>/*!*/ formals)
-    {
-      Contract.Requires(sep != null);
-      Contract.Requires(cce.NonNullElements(formals));
-      int i = 0;
-      foreach (Formal arg in formals) {
-        if (!arg.IsGhost) {
-          string name = FormalName(arg, i);
-          wr.Write("{0}{1}{2} @{3}", sep, arg.InParam ? "" : "out ", TypeName(arg.Type), name);
-          sep = ", ";
-          i++;
-        }
-      }
-      return i;  // the number of formals written
-    }
-
-    string FormalName(Formal formal, int i) {
-      Contract.Requires(formal != null);
-      Contract.Ensures(Contract.Result<string>() != null);
-
-      return formal.HasName ? formal.Name : "_a" + i;
-    }
-
-    string DtCtorName(DatatypeCtor ctor) {
-      Contract.Requires(ctor != null);Contract.Ensures(Contract.Result<string>() != null);
-
-      return cce.NonNull(ctor.EnclosingDatatype).Name + "_" + ctor.Name;
-    }
-
-    void CompileClassMembers(ClassDecl c, int indent)
-    {
-      Contract.Requires(c != null);
-      foreach (MemberDecl member in c.Members) {
-        if (member is Field) {
-          Field f = (Field)member;
-          if (!f.IsGhost) {
-            Indent(indent);
-            wr.WriteLine("public {0} @{1} = {2};", TypeName(f.Type), f.Name, DefaultValue(f.Type));
-          }
-
-        } else if (member is Function) {
-          Function f = (Function)member;
-          if (f.IsGhost) {
-            // nothing to compile
-          } else if (f.Body == null) {
-            Error("Function {0} has no body", f.FullName);
-          } else {
-            Indent(indent);
-            wr.Write("public {0}{1} @{2}", f.IsStatic ? "static " : "", TypeName(f.ResultType), f.Name);
-            if (f.TypeArgs.Count != 0) {
-              wr.Write("<{0}>", TypeParameters(f.TypeArgs));
-            }
-            wr.Write("(");
-            WriteFormals("", f.Formals);
-            wr.WriteLine(") {");
-            CompileReturnBody(f.Body, indent);
-            Indent(indent);  wr.WriteLine("}");
-          }
-
-        } else if (member is Method) {
-          Method m = (Method)member;
-          if (!m.IsGhost) {
-            Indent(indent);
-            wr.Write("public {0}void @{1}", m.IsStatic ? "static " : "", m.Name);
-            if (m.TypeArgs.Count != 0) {
-              wr.Write("<{0}>", TypeParameters(m.TypeArgs));
-            }
-            wr.Write("(");
-            int nIns = WriteFormals("", m.Ins);
-            WriteFormals(nIns == 0 ? "" : ", ", m.Outs);
-            wr.WriteLine(")");
-            Indent(indent);  wr.WriteLine("{");
-            foreach (Formal p in m.Outs) {
-              if (!p.IsGhost) {
-                Indent(indent + IndentAmount);
-                wr.WriteLine("@{0} = {1};", p.Name, DefaultValue(p.Type));
-              }
-            }
-            if (m.Body == null) {
-              Error("Method {0} has no body", m.FullName);
-            } else {
-              TrStmtList(m.Body.Body, indent);
-            }
-            Indent(indent);  wr.WriteLine("}");
-
-            // allow the Main method to be an instance method
-            if (m.Name == "Main" && m.Ins.Count == 0 && m.Outs.Count == 0) {
-              Indent(indent);
-              wr.WriteLine("public static void Main(string[] args) {");
-              Contract.Assert(m.EnclosingClass == c);
-              Indent(indent + IndentAmount);
-              wr.Write("@{0} b = new @{0}", c.Name);
-              if (c.TypeArgs.Count != 0) {
-                // instantiate every parameter, it doesn't particularly matter how
-                wr.Write("<");
-                string sep = "";
-                for (int i = 0; i < c.TypeArgs.Count; i++) {
-                  wr.Write("{0}int", sep);
-                  sep = ", ";
-                }
-                wr.Write(">");
-              }
-              wr.WriteLine("();");
-              Indent(indent + IndentAmount);  wr.WriteLine("b.Main();");
-              Indent(indent);  wr.WriteLine("}");
-            }
-          }
-
-        } else if (member is CouplingInvariant) {
-          Error("coupling invariants are not supported in compilation");
-
-        } else {
-          Contract.Assert(false); throw new cce.UnreachableException();  // unexpected member
-        }
-      }
-    }
-
-    void CompileReturnBody(Expression body, int indent) {
-      body = body.Resolved;
-      if (body is MatchExpr) {
-        MatchExpr me = (MatchExpr)body;
-        // Type source = e;
-        // if (source._D is Dt_Ctor0) {
-        //   FormalType f0 = ((Dt_Ctor0)source._D).a0;
-        //   ...
-        //   return Body0;
-        // } else if (...) {
-        //   ...
-        // } else if (true) {
-        //   ...
-        // }
-
-        string source = "_source" + tmpVarCount;
-        tmpVarCount++;
-        Indent(indent);
-        wr.Write("{0} {1} = ", TypeName(cce.NonNull(me.Source.Type)), source);
-        TrExpr(me.Source);
-        wr.WriteLine(";");
-
-        if (me.Cases.Count == 0) {
-          // the verifier would have proved we never get here; still, we need some code that will compile
-          Indent(indent);
-          wr.WriteLine("throw new System.Exception();");
-        } else {
-          int i = 0;
-          foreach (MatchCaseExpr mc in me.Cases) {
-            MatchCasePrelude(source, cce.NonNull(mc.Ctor), mc.Arguments, i, me.Cases.Count, indent + IndentAmount);
-            CompileReturnBody(mc.Body, indent + IndentAmount);
-            i++;
-          }
-          Indent(indent); wr.WriteLine("}");
-        }
-
-      } else {
-        Indent(indent + IndentAmount);
-        wr.Write("return ");
-        TrExpr(body);
-        wr.WriteLine(";");
-      }
-    }
-
-    // ----- Type ---------------------------------------------------------------------------------
-
-    readonly string DafnySetClass = "Dafny.Set";
-    readonly string DafnyMultiSetClass = "Dafny.MultiSet";
-    readonly string DafnySeqClass = "Dafny.Sequence";
-
-    string TypeName(Type type)
-    {
-      Contract.Requires(type != null);
-      Contract.Ensures(Contract.Result<string>() != null);
-
-      while (true) {
-        TypeProxy tp = type as TypeProxy;
-        if (tp == null) {
-          break;
-        } else if (tp.T == null) {
-          // unresolved proxy; just treat as ref, since no particular type information is apparently needed for this type
-          return "object";
-        } else {
-          type = tp.T;
-        }
-      }
-
-      if (type is BoolType) {
-        return "bool";
-      } else if (type is IntType) {
-        return "BigInteger";
-      } else if (type is ObjectType) {
-        return "object";
-      } else if (type.IsArrayType) {
-        ArrayClassDecl at = type.AsArrayType;
-        Contract.Assert(at != null);  // follows from type.IsArrayType
-        Type elType = UserDefinedType.ArrayElementType(type);
-        string name = TypeName(elType) + "[";
-        for (int i = 1; i < at.Dims; i++) {
-          name += ",";
-        }
-        return name + "]";
-      } else if (type is UserDefinedType) {
-        UserDefinedType udt = (UserDefinedType)type;
-        string s = "@" + udt.Name;
-        if (udt.TypeArgs.Count != 0) {
-          if (Contract.Exists(udt.TypeArgs, argType =>argType is ObjectType)) {
-            Error("compilation does not support type 'object' as a type parameter; consider introducing a ghost");
-          }
-          s += "<" + TypeNames(udt.TypeArgs) + ">";
-        }
-        return s;
-      } else if (type is SetType) {
-        Type argType = ((SetType)type).Arg;
-        if (argType is ObjectType) {
-          Error("compilation of set<object> is not supported; consider introducing a ghost");
-        }
-        return DafnySetClass + "<" + TypeName(argType) + ">";
-      } else if (type is SeqType) {
-        Type argType = ((SeqType)type).Arg;
-        if (argType is ObjectType) {
-          Error("compilation of seq<object> is not supported; consider introducing a ghost");
-        }
-        return DafnySeqClass + "<" + TypeName(argType) + ">";
-      } else if (type is MultiSetType) {
-        Type argType = ((MultiSetType)type).Arg;
-        if (argType is ObjectType) {
-          Error("compilation of seq<object> is not supported; consider introducing a ghost");
-        }
-        return DafnyMultiSetClass + "<" + TypeName(argType) + ">";
-      } else {
-        Contract.Assert(false); throw new cce.UnreachableException();  // unexpected type
-      }
-    }
-
-    string/*!*/ TypeNames(List<Type/*!*/>/*!*/ types) {
-      Contract.Requires(cce.NonNullElements(types));
-      Contract.Ensures(Contract.Result<string>() != null);
-
-      string s = "";
-      string sep = "";
-      foreach (Type t in types) {
-        s += sep + TypeName(t);
-        sep = ",";
-      }
-      return s;
-    }
-
-    string/*!*/ TypeParameters(List<TypeParameter/*!*/>/*!*/ targs) {
-      Contract.Requires(cce.NonNullElements(targs));
-      Contract.Ensures(Contract.Result<string>() != null);
-
-      string s = "";
-      string sep = "";
-      foreach (TypeParameter tp in targs) {
-        s += sep + "@" + tp.Name;
-        sep = ",";
-      }
-      return s;
-    }
-
-    string DefaultValue(Type type)
-    {
-      Contract.Requires(type != null);
-      Contract.Ensures(Contract.Result<string>() != null);
-
-      while (true) {
-        TypeProxy tp = type as TypeProxy;
-        if (tp == null) {
-          break;
-        } else if (tp.T == null) {
-          // unresolved proxy; just treat as ref, since no particular type information is apparently needed for this type
-          return "null";
-        } else {
-          type = tp.T;
-        }
-      }
-
-      if (type is BoolType) {
-        return "false";
-      } else if (type is IntType) {
-        return "new BigInteger(0)";
-      } else if (type.IsRefType) {
-        return "null";
-      } else if (type.IsDatatype) {
-        UserDefinedType udt = (UserDefinedType)type;
-        string s = "@" + udt.Name;
-        if (udt.TypeArgs.Count != 0) {
-          s += "<" + TypeNames(udt.TypeArgs) + ">";
-        }
-        return string.Format("new {0}({0}.Default)", s);
-      } else if (type.IsTypeParameter) {
-        UserDefinedType udt = (UserDefinedType)type;
-        return "default(@" + udt.Name + ")";
-      } else if (type is SetType) {
-        return DafnySetClass + "<" + TypeName(((SetType)type).Arg) + ">.Empty";
-      } else if (type is MultiSetType) {
-        return DafnyMultiSetClass + "<" + TypeName(((MultiSetType)type).Arg) + ">.Empty";
-      } else if (type is SeqType) {
-        return DafnySeqClass + "<" + TypeName(((SeqType)type).Arg) + ">.Empty";
-      } else {
-        Contract.Assert(false); throw new cce.UnreachableException();  // unexpected type
-      }
-    }
-
-    // ----- Stmt ---------------------------------------------------------------------------------
-
-    void TrStmt(Statement stmt, int indent)
-    {
-      Contract.Requires(stmt != null);
-      if (stmt.IsGhost) {
-        return;
-      }
-
-      if (stmt is PrintStmt) {
-        PrintStmt s = (PrintStmt)stmt;
-        foreach (Attributes.Argument arg in s.Args) {
-          Indent(indent);
-          wr.Write("System.Console.Write(");
-          if (arg.S != null) {
-            wr.Write("\"{0}\"", arg.S);
-          } else {
-            Contract.Assert(arg.E != null);
-            TrExpr(arg.E);
-          }
-          wr.WriteLine(");");
-        }
-      } else if (stmt is BreakStmt) {
-        var s = (BreakStmt)stmt;
-        Indent(indent);
-        wr.WriteLine("goto after_{0};", s.TargetStmt.Labels.UniqueId);
-      } else if (stmt is ReturnStmt) {
-        var s = (ReturnStmt)stmt;
-        if (s.hiddenUpdate != null)
-          TrStmt(s.hiddenUpdate, indent);
-        Indent(indent); wr.WriteLine("return;");
-      } else if (stmt is UpdateStmt) {
-        var s = (UpdateStmt)stmt;
-        var resolved = s.ResolvedStatements;
-        if (resolved.Count == 1) {
-          TrStmt(resolved[0], indent);
-        } else {
-          // multi-assignment
-          Contract.Assert(s.Lhss.Count == resolved.Count);
-          Contract.Assert(s.Rhss.Count == resolved.Count);
-          var lvalues = new List<string>();
-          var rhss = new List<string>();
-          for (int i = 0; i < resolved.Count; i++) {
-            if (!resolved[i].IsGhost) {
-              var lhs = s.Lhss[i];
-              var rhs = s.Rhss[i];
-              if (!(rhs is HavocRhs)) {
-                lvalues.Add(CreateLvalue(lhs, indent));
-
-                string target = "_rhs" + tmpVarCount;
-                tmpVarCount++;
-                rhss.Add(target);
-                TrRhs("var " + target, null, rhs, indent);
-              }
-            }
-          }
-          Contract.Assert(lvalues.Count == rhss.Count);
-          for (int i = 0; i < lvalues.Count; i++) {
-            Indent(indent);
-            wr.WriteLine("{0} = {1};", lvalues[i], rhss[i]);
-          }
-        }
-
-      } else if (stmt is AssignStmt) {
-        AssignStmt s = (AssignStmt)stmt;
-        if (s.Lhs is SeqSelectExpr && !((SeqSelectExpr)s.Lhs).SelectOne) {
-          SeqSelectExpr sel = (SeqSelectExpr)s.Lhs;
-          if (!(s.Rhs is HavocRhs)) {
-            // Generate the following:
-            //   tmpArr = sel.Seq;
-            //   tmpLow = sel.E0;  // or 0 if sel.E0==null
-            //   tmpHigh = sel.Eq;  // or arr.Length if sel.E1==null
-            //   tmpRhs = s.Rhs;
-            //   for (int tmpI = tmpLow; tmpI < tmpHigh; tmpI++) {
-            //     tmpArr[tmpI] = tmpRhs;
-            //   }
-            string arr = "_arr" + tmpVarCount;
-            string low = "_low" + tmpVarCount;
-            string high = "_high" + tmpVarCount;
-            string rhs = "_rhs" + tmpVarCount;
-            string i = "_i" + tmpVarCount;
-            tmpVarCount++;
-            Indent(indent); wr.Write("{0} {1} = ", TypeName(cce.NonNull(sel.Seq.Type)), arr); TrExpr(sel.Seq); wr.WriteLine(";");
-            Indent(indent); wr.Write("int {0} = ", low);
-            if (sel.E0 == null) {
-              wr.Write("0");
-            } else {
-              TrExpr(sel.E0);
-            }
-            wr.WriteLine(";");
-            Indent(indent); wr.Write("int {0} = ", high);
-            if (sel.E1 == null) {
-              wr.Write("new BigInteger(arr.Length)");
-            } else {
-              TrExpr(sel.E1);
-            }
-            wr.WriteLine(";");
-            Indent(indent); wr.Write("{0} {1} = ", TypeName(cce.NonNull(sel.Type)), rhs); TrAssignmentRhs(s.Rhs); wr.WriteLine(";");
-            Indent(indent);
-            wr.WriteLine("for (BigInteger {0} = {1}; {0} < {2}; {0}++) {{", i, low, high);
-            Indent(indent + IndentAmount);
-            wr.WriteLine("{0}[(int)({1})] = {2};", arr, i, rhs);
-            Indent(indent);
-            wr.WriteLine(";");
-          }
-
-        } else {
-          TrRhs(null, s.Lhs, s.Rhs, indent);
-        }
-
-      } else if (stmt is VarDecl) {
-        TrVarDecl((VarDecl)stmt, true, indent);
-
-      } else if (stmt is CallStmt) {
-        CallStmt s = (CallStmt)stmt;
-        TrCallStmt(s, null, indent);
-
-      } else if (stmt is BlockStmt) {
-        Indent(indent);  wr.WriteLine("{");
-        TrStmtList(((BlockStmt)stmt).Body, indent);
-        Indent(indent);  wr.WriteLine("}");
-
-      } else if (stmt is IfStmt) {
-        IfStmt s = (IfStmt)stmt;
-        Indent(indent);
-        if (s.Guard == null) {
-          wr.WriteLine("if (true)");
-        } else {
-          wr.Write("if (");
-          TrExpr(s.Guard);
-          wr.WriteLine(")");
-        }
-
-        TrStmt(s.Thn, indent);
-        if (s.Els != null && s.Guard != null) {
-          Indent(indent);  wr.WriteLine("else");
-          TrStmt(s.Els, indent);
-        }
-
-      } else if (stmt is AlternativeStmt) {
-        var s = (AlternativeStmt)stmt;
-        Indent(indent);
-        foreach (var alternative in s.Alternatives) {
-          wr.Write("if (");
-          TrExpr(alternative.Guard);
-          wr.WriteLine(") {");
-          TrStmtList(alternative.Body, indent);
-          Indent(indent);
-          wr.Write("} else ");
-        }
-        wr.WriteLine("{ /*unreachable alternative*/ }");
-
-      } else if (stmt is WhileStmt) {
-        WhileStmt s = (WhileStmt)stmt;
-        if (s.Guard == null) {
-          Indent(indent);
-          wr.WriteLine("while (false) { }");
-        } else {
-          Indent(indent);
-          wr.Write("while (");
-          TrExpr(s.Guard);
-          wr.WriteLine(")");
-          TrStmt(s.Body, indent);
-        }
-
-      } else if (stmt is AlternativeLoopStmt) {
-        var s = (AlternativeLoopStmt)stmt;
-        if (s.Alternatives.Count != 0) {
-          Indent(indent);
-          wr.WriteLine("while (true) {");
-          int ind = indent + IndentAmount;
-          Indent(ind);
-          foreach (var alternative in s.Alternatives) {
-            wr.Write("if (");
-            TrExpr(alternative.Guard);
-            wr.WriteLine(") {");
-            TrStmtList(alternative.Body, ind);
-            Indent(ind);
-            wr.Write("} else ");
-          }
-          wr.WriteLine("{ break; }");
-          Indent(indent);
-          wr.WriteLine("}");
-        }
-
-      } else if (stmt is ForeachStmt) {
-        ForeachStmt s = (ForeachStmt)stmt;
-        // List<Pair<TType,RhsType>> pendingUpdates = new List<Pair<TType,RhsType>>();
-        // foreach (TType x in S) {
-        //   if (Range(x)) {
-        //     assert/assume ...;
-        //     pendingUpdates.Add(new Pair(x,RHS));
-        //   }
-        // }
-        // foreach (Pair<TType,RhsType> p in pendingUpdates) {
-        //   p.Car.m = p.Cdr;
-        // }
-        string pu = "_pendingUpdates" + tmpVarCount;
-        string pr = "_pair" + tmpVarCount;
-        tmpVarCount++;
-        string TType = TypeName(s.BoundVar.Type);
-        string RhsType = TypeName(cce.NonNull(s.BodyAssign.Lhs.Type));
-
-        Indent(indent);
-        wr.WriteLine("List<Pair<{0},{1}>> {2} = new List<Pair<{0},{1}>>();", TType, RhsType, pu);
-
-        Indent(indent);
-        wr.Write("foreach ({0} @{1} in (", TType, s.BoundVar.Name);
-        TrExpr(s.Collection);
-        wr.WriteLine(").Elements) {");
-
-        Indent(indent + IndentAmount);
-        wr.Write("if (");
-        TrExpr(s.Range);
-        wr.WriteLine(") {");
-
-        foreach (PredicateStmt p in s.BodyPrefix) {
-          TrStmt(p, indent + 2*IndentAmount);
-        }
-        Indent(indent + 2*IndentAmount);
-        wr.Write("{0}.Add(new Pair<{1},{2}>(@{3}, ", pu, TType, RhsType, s.BoundVar.Name);
-        ExprRhs rhsExpr = s.BodyAssign.Rhs as ExprRhs;
-        if (rhsExpr != null) {
-          TrExpr(rhsExpr.Expr);
-        } else {
-          wr.Write(DefaultValue(s.BodyAssign.Lhs.Type));
-        }
-        wr.WriteLine("))");
-
-        Indent(indent + IndentAmount);  wr.WriteLine("}");
-        Indent(indent);  wr.WriteLine("}");
-
-        Indent(indent);  wr.WriteLine("foreach (Pair<{0},{1}> {2} in {3}) {{", TType, RhsType, pr, pu);
-        Indent(indent + IndentAmount);
-        FieldSelectExpr fse = (FieldSelectExpr)s.BodyAssign.Lhs;
-        wr.WriteLine("{0}.Car.{1} = {0}.Cdr;", pr, fse.FieldName);
-        Indent(indent);  wr.WriteLine("}");
-
-      } else if (stmt is MatchStmt) {
-        MatchStmt s = (MatchStmt)stmt;
-        // Type source = e;
-        // if (source._D is Dt_Ctor0) {
-        //   FormalType f0 = ((Dt_Ctor0)source._D).a0;
-        //   ...
-        //   Body0;
-        // } else if (...) {
-        //   ...
-        // } else if (true) {
-        //   ...
-        // }
-        if (s.Cases.Count != 0) {
-          string source = "_source" + tmpVarCount;
-          tmpVarCount++;
-          Indent(indent);
-          wr.Write("{0} {1} = ", TypeName(cce.NonNull(s.Source.Type)), source);
-          TrExpr(s.Source);
-          wr.WriteLine(";");
-
-          int i = 0;
-          foreach (MatchCaseStmt mc in s.Cases) {
-            MatchCasePrelude(source, cce.NonNull(mc.Ctor), mc.Arguments, i, s.Cases.Count, indent);
-            TrStmtList(mc.Body, indent);
-            i++;
-          }
-          Indent(indent); wr.WriteLine("}");
-        }
-
-      } else if (stmt is ConcreteSyntaxStatement) {
-        var s = (ConcreteSyntaxStatement)stmt;
-        foreach (var ss in s.ResolvedStatements) {
-          TrStmt(ss, indent);
-        }
-
-      } else {
-        Contract.Assert(false); throw new cce.UnreachableException();  // unexpected statement
-      }
-    }
-
-    string CreateLvalue(Expression lhs, int indent) {
-      lhs = lhs.Resolved;
-      if (lhs is IdentifierExpr) {
-        var ll = (IdentifierExpr)lhs;
-        return "@" + ll.Var.Name;
-      } else if (lhs is FieldSelectExpr) {
-        var ll = (FieldSelectExpr)lhs;
-        string obj = "_obj" + tmpVarCount;
-        tmpVarCount++;
-        Indent(indent);
-        wr.Write("var {0} = ", obj);
-        TrExpr(ll.Obj);
-        wr.WriteLine(";");
-        return string.Format("{0}.@{1}", obj, ll.Field.Name);
-      } else if (lhs is SeqSelectExpr) {
-        var ll = (SeqSelectExpr)lhs;
-        string arr = "_arr" + tmpVarCount;
-        string index = "_index" + tmpVarCount;
-        tmpVarCount++;
-        Indent(indent);
-        wr.Write("var {0} = ", arr);
-        TrExpr(ll.Seq);
-        wr.WriteLine(";");
-        Indent(indent);
-        wr.Write("var {0} = ", index);
-        TrExpr(ll.E0);
-        wr.WriteLine(";");
-        return string.Format("{0}[(int){1}]", arr, index);
-      } else {
-        var ll = (MultiSelectExpr)lhs;
-        string arr = "_arr" + tmpVarCount;
-        Indent(indent);
-        wr.Write("var {0} = ", arr);
-        TrExpr(ll.Array);
-        wr.WriteLine(";");
-        string fullString = arr + "[";
-        string sep = "";
-        int i = 0;
-        foreach (var idx in ll.Indices) {
-          string index = "_index" + i + "_" + tmpVarCount;
-          Indent(indent);
-          wr.Write("var {0} = ", index);
-          TrExpr(idx);
-          wr.WriteLine(";");
-          fullString += sep + "(int)" + index;
-          sep = ", ";
-          i++;
-        }
-        tmpVarCount++;
-        return fullString + "]";
-      }
-    }
-
-    void TrRhs(string target, Expression targetExpr, AssignmentRhs rhs, int indent) {
-      Contract.Requires((target == null) != (targetExpr == null));
-      var tRhs = rhs as TypeRhs;
-      if (tRhs != null && tRhs.InitCall != null) {
-        string nw = "_nw" + tmpVarCount;
-        tmpVarCount++;
-        Indent(indent);
-        wr.Write("var {0} = ", nw);
-        TrAssignmentRhs(rhs);
-        wr.WriteLine(";");
-        TrCallStmt(tRhs.InitCall, nw, indent);
-        Indent(indent);
-        if (target != null) {
-          wr.Write(target);
-        } else {
-          TrExpr(targetExpr);
-        }
-        wr.WriteLine(" = {0};", nw);
-      } else if (!(rhs is HavocRhs)) {
-        Indent(indent);
-        if (target != null) {
-          wr.Write(target);
-        } else {
-          TrExpr(targetExpr);
-        }
-        wr.Write(" = ", target);
-        TrAssignmentRhs(rhs);
-        wr.WriteLine(";");
-      }
-    }
-
-    void TrCallStmt(CallStmt s, string receiverReplacement, int indent) {
-      Contract.Requires(s != null);
-      Contract.Assert(s.Method != null);  // follows from the fact that stmt has been successfully resolved
-
-      var lvalues = new List<string>();
-      foreach (var lhs in s.Lhs) {
-        lvalues.Add(CreateLvalue(lhs, indent));
-      }
-      var outTmps = new List<string>();
-      for (int i = 0; i < s.Method.Outs.Count; i++) {
-        Formal p = s.Method.Outs[i];
-        if (!p.IsGhost) {
-          string target = "_out" + tmpVarCount;
-          tmpVarCount++;
-          outTmps.Add(target);
-          Indent(indent);
-          wr.WriteLine("{0} {1};", TypeName(s.Lhs[i].Type), target);
-        }
-      }
-
-      Indent(indent);
-      if (receiverReplacement != null) {
-        wr.Write("@" + receiverReplacement);
-      } else if (s.Method.IsStatic) {
-        wr.Write(TypeName(cce.NonNull(s.Receiver.Type)));
-      } else {
-        TrParenExpr(s.Receiver);
-      }
-      wr.Write(".@{0}(", s.Method.Name);
-
-      string sep = "";
-      for (int i = 0; i < s.Method.Ins.Count; i++) {
-        Formal p = s.Method.Ins[i];
-        if (!p.IsGhost) {
-          wr.Write(sep);
-          TrExpr(s.Args[i]);
-          sep = ", ";
-        }
-      }
-
-      foreach (var outTmp in outTmps) {
-        wr.Write("{0}out {1}", sep, outTmp);
-        sep = ", ";
-      }
-      wr.WriteLine(");");
-
-      // assign to the actual LHSs
-      int j = 0;
-      for (int i = 0; i < s.Method.Outs.Count; i++) {
-        Formal p = s.Method.Outs[i];
-        if (!p.IsGhost) {
-          Indent(indent);
-          TrExpr(s.Lhs[i]);
-          wr.WriteLine(" = {0};", outTmps[j]);
-          j++;
-        }
-      }
-      Contract.Assert(j == outTmps.Count);
-    }
-
-    int tmpVarCount = 0;
-
-    void TrAssignmentRhs(AssignmentRhs rhs) {
-      Contract.Requires(rhs != null);
-      Contract.Requires(!(rhs is HavocRhs));
-      if (rhs is ExprRhs) {
-        ExprRhs e = (ExprRhs)rhs;
-        TrExpr(e.Expr);
-
-      } else {
-        TypeRhs tp = (TypeRhs)rhs;
-        if (tp.ArrayDimensions == null) {
-          wr.Write("new {0}()", TypeName(tp.EType));
-        } else {
-          if (tp.EType is IntType || tp.EType.IsTypeParameter) {
-            // Because the default constructor for BigInteger does not generate a valid BigInteger, we have
-            // to excplicitly initialize the elements of an integer array.  This is all done in a helper routine.
-            wr.Write("Dafny.Helpers.InitNewArray{0}<{1}>", tp.ArrayDimensions.Count, TypeName(tp.EType));
-            string prefix = "(";
-            foreach (Expression dim in tp.ArrayDimensions) {
-              wr.Write(prefix);
-              TrExpr(dim);
-              prefix = ", ";
-            }
-            wr.Write(")");
-          } else {
-            wr.Write("new {0}", TypeName(tp.EType));
-            string prefix = "[";
-            foreach (Expression dim in tp.ArrayDimensions) {
-              wr.Write("{0}(int)", prefix);
-              TrExpr(dim);
-              prefix = ", ";
-            }
-            wr.Write("]");
-          }
-        }
-      }
-    }
-
-    void TrStmtList(List<Statement/*!*/>/*!*/ stmts, int indent) {Contract.Requires(cce.NonNullElements(stmts));
-      foreach (Statement ss in stmts) {
-        TrStmt(ss, indent + IndentAmount);
-        if (ss.Labels != null) {
-          Indent(indent);  // labels are not indented as much as the statements
-          wr.WriteLine("after_{0}: ;", ss.Labels.UniqueId);
-        }
-      }
-    }
-
-    void TrVarDecl(VarDecl s, bool alwaysInitialize, int indent) {
-      Contract.Requires(s != null);
-      if (s.IsGhost) {
-        // only emit non-ghosts (we get here only for local variables introduced implicitly by call statements)
-        return;
-      }
-
-      Indent(indent);
-      wr.Write("{0} @{1}", TypeName(s.Type), s.Name);
-      if (alwaysInitialize) {
-        // produce a default value
-        wr.WriteLine(" = {0};", DefaultValue(s.Type));
-      } else {
-        wr.WriteLine(";");
-      }
-    }
-
-    void MatchCasePrelude(string source, DatatypeCtor ctor, List<BoundVar/*!*/>/*!*/ arguments, int caseIndex, int caseCount, int indent) {
-      Contract.Requires(source != null);
-      Contract.Requires(ctor != null);
-      Contract.Requires(cce.NonNullElements(arguments));
-      // if (source._D is Dt_Ctor0) {
-      //   FormalType f0 = ((Dt_Ctor0)source._D).a0;
-      //   ...
-      Indent(indent);
-      wr.Write("{0}if (", caseIndex == 0 ? "" : "} else ");
-      if (caseIndex == caseCount - 1) {
-        wr.Write("true");
-      } else {
-        wr.Write("{0}._D is {1}", source, DtCtorName(ctor));
-      }
-      wr.WriteLine(") {");
-
-      int k = 0;  // number of processed non-ghost arguments
-      for (int m = 0; m < ctor.Formals.Count; m++) {
-        Formal arg = ctor.Formals[m];
-        if (!arg.IsGhost) {
-          BoundVar bv = arguments[m];
-          // FormalType f0 = ((Dt_Ctor0)source._D).a0;
-          Indent(indent + IndentAmount);
-          wr.WriteLine("{0} @{1} = (({2}){3}._D).@{4};",
-            TypeName(bv.Type), bv.Name, DtCtorName(ctor), source, FormalName(arg, k));
-          k++;
-        }
-      }
-    }
-
-    // ----- Expression ---------------------------------------------------------------------------
-
-    void TrParenExpr(string prefix, Expression expr) {
-      Contract.Requires(prefix != null);
-      Contract.Requires(expr != null);
-      wr.Write(prefix);
-      TrParenExpr(expr);
-    }
-
-    void TrParenExpr(Expression expr) {
-      Contract.Requires(expr != null);
-      wr.Write("(");
-      TrExpr(expr);
-      wr.Write(")");
-    }
-
-    void TrExprList(List<Expression/*!*/>/*!*/ exprs) {
-      Contract.Requires(cce.NonNullElements(exprs));
-      wr.Write("(");
-      string sep = "";
-      foreach (Expression e in exprs) {
-        wr.Write(sep);
-        TrExpr(e);
-        sep = ", ";
-      }
-      wr.Write(")");
-    }
-
-    void TrExpr(Expression expr)
-    {
-      Contract.Requires(expr != null);
-      if (expr is LiteralExpr) {
-        LiteralExpr e = (LiteralExpr)expr;
-        if (e.Value == null) {
-          wr.Write("null");
-        } else if (e.Value is bool) {
-          wr.Write((bool)e.Value ? "true" : "false");
-        } else if (e.Value is BigInteger) {
-          BigInteger i = (BigInteger)e.Value;
-          if (new BigInteger(int.MinValue) <= i && i <= new BigInteger(int.MaxValue)) {
-            wr.Write("new BigInteger({0})", i);
-          } else {
-            wr.Write("BigInteger.Parse(\"{0}\")", i);
-          }
-        } else {
-          Contract.Assert(false); throw new cce.UnreachableException();  // unexpected literal
-        }
-
-      } else if (expr is ThisExpr) {
-        wr.Write("this");
-
-      } else if (expr is IdentifierExpr) {
-        IdentifierExpr e = (IdentifierExpr)expr;
-        wr.Write("@" + e.Var.Name);
-
-      } else if (expr is SetDisplayExpr) {
-        SetDisplayExpr e = (SetDisplayExpr)expr;
-        Type elType = cce.NonNull((SetType)e.Type).Arg;
-        wr.Write("{0}<{1}>.FromElements", DafnySetClass, TypeName(elType));
-        TrExprList(e.Elements);
-
-<<<<<<< HEAD
-      } else if (expr is MultiSetDisplayExpr) {
-        MultiSetDisplayExpr e = (MultiSetDisplayExpr)expr;
-        Type elType = cce.NonNull((MultiSetType)e.Type).Arg;
-        wr.Write("{0}<{1}>.FromElements", DafnyMultiSetClass, TypeName(elType));
-        TrExprList(e.Elements);
-        
-=======
->>>>>>> 54007181
-      } else if (expr is SeqDisplayExpr) {
-        SeqDisplayExpr e = (SeqDisplayExpr)expr;
-        Type elType = cce.NonNull((SeqType)e.Type).Arg;
-        wr.Write("{0}<{1}>.FromElements", DafnySeqClass, TypeName(elType));
-        TrExprList(e.Elements);
-
-      } else if (expr is FieldSelectExpr) {
-        FieldSelectExpr e = (FieldSelectExpr)expr;
-        SpecialField sf = e.Field as SpecialField;
-        if (sf != null) {
-          wr.Write(sf.PreString);
-          TrParenExpr(e.Obj);
-          wr.Write(".{0}", sf.CompiledName);
-          wr.Write(sf.PostString);
-        } else {
-          TrParenExpr(e.Obj);
-          wr.Write(".@{0}", e.Field.Name);
-        }
-
-      } else if (expr is SeqSelectExpr) {
-        SeqSelectExpr e = (SeqSelectExpr)expr;
-        Contract.Assert(e.Seq.Type != null);
-        if (e.Seq.Type.IsArrayType) {
-          if (e.SelectOne) {
-            Contract.Assert(e.E0 != null && e.E1 == null);
-            TrParenExpr(e.Seq);
-            wr.Write("[(int)");
-            TrParenExpr(e.E0);
-            wr.Write("]");
-          } else {
-            TrParenExpr("Dafny.Helpers.SeqFromArray", e.Seq);
-            if (e.E1 != null) {
-              TrParenExpr(".Take", e.E1);
-            }
-            if (e.E0 != null) {
-              TrParenExpr(".Drop", e.E0);
-            }
-          }
-        } else if (e.SelectOne) {
-          Contract.Assert(e.E0 != null && e.E1 == null);
-          TrParenExpr(e.Seq);
-          TrParenExpr(".Select", e.E0);
-        } else {
-          TrParenExpr(e.Seq);
-          if (e.E1 != null) {
-            TrParenExpr(".Take", e.E1);
-          }
-          if (e.E0 != null) {
-            TrParenExpr(".Drop", e.E0);
-          }
-        }
-<<<<<<< HEAD
-      } else if (expr is MultiSetFormingExpr) {
-        MultiSetFormingExpr e = (MultiSetFormingExpr)expr;
-        wr.Write("{0}<{1}>", DafnyMultiSetClass, TypeName(((CollectionType)e.E.Type).Arg));
-        if (e.E.Type is SeqType) {
-          TrParenExpr(".FromSeq", e.E);
-        } else if (e.E.Type is SetType) {
-          TrParenExpr(".FromSet", e.E);
-        } else {
-          Contract.Assert(false); throw new cce.UnreachableException();
-        }
-=======
-
->>>>>>> 54007181
-      } else if (expr is MultiSelectExpr) {
-        MultiSelectExpr e = (MultiSelectExpr)expr;
-        TrParenExpr(e.Array);
-        string prefix = "[";
-        foreach (Expression idx in e.Indices) {
-          wr.Write("{0}(int)", prefix);
-          TrParenExpr(idx);
-          prefix = ", ";
-        }
-        wr.Write("]");
-
-      } else if (expr is SeqUpdateExpr) {
-        SeqUpdateExpr e = (SeqUpdateExpr)expr;
-        TrParenExpr(e.Seq);
-        wr.Write(".Update(");
-        TrExpr(e.Index);
-        wr.Write(", ");
-        TrExpr(e.Value);
-        wr.Write(")");
-
-      } else if (expr is FunctionCallExpr) {
-        FunctionCallExpr e = (FunctionCallExpr)expr;
-        Function f = cce.NonNull(e.Function);
-        if (f.IsStatic) {
-          wr.Write(TypeName(cce.NonNull(e.Receiver.Type)));
-        } else {
-          TrParenExpr(e.Receiver);
-        }
-        wr.Write(".@{0}", f.Name);
-        wr.Write("(");
-        string sep = "";
-        for (int i = 0; i < e.Args.Count; i++) {
-          if (!e.Function.Formals[i].IsGhost) {
-            wr.Write(sep);
-            TrExpr(e.Args[i]);
-            sep = ", ";
-          }
-        }
-        wr.Write(")");
-
-      } else if (expr is DatatypeValue) {
-        DatatypeValue dtv = (DatatypeValue)expr;
-        Contract.Assert(dtv.Ctor != null);  // since dtv has been successfully resolved
-        wr.Write("new {0}(new {1}", dtv.DatatypeName, DtCtorName(dtv.Ctor));
-        if (dtv.InferredTypeArgs.Count != 0) {
-          wr.Write("<{0}>", TypeNames(dtv.InferredTypeArgs));
-        }
-        wr.Write("(");
-        string sep = "";
-        for (int i = 0; i < dtv.Arguments.Count; i++) {
-          Formal formal = dtv.Ctor.Formals[i];
-          if (!formal.IsGhost) {
-            wr.Write(sep);
-            TrExpr(dtv.Arguments[i]);
-            sep = ", ";
-          }
-        }
-        wr.Write("))");
-
-      } else if (expr is OldExpr) {
-        Contract.Assert(false); throw new cce.UnreachableException();  // 'old' is always a ghost (right?)
-
-      } else if (expr is FreshExpr) {
-        Contract.Assert(false); throw new cce.UnreachableException();  // 'fresh' is always a ghost
-
-      } else if (expr is UnaryExpr) {
-        UnaryExpr e = (UnaryExpr)expr;
-        switch (e.Op) {
-          case UnaryExpr.Opcode.Not:
-            wr.Write("!");
-            TrParenExpr(e.E);
-            break;
-          case UnaryExpr.Opcode.SetChoose:
-            TrParenExpr(e.E);
-            wr.Write(".Choose()");
-            break;
-          case UnaryExpr.Opcode.SeqLength:
-            if (cce.NonNull(e.E.Type).IsArrayType) {
-              wr.Write("new BigInteger(");
-              TrParenExpr(e.E);
-              wr.Write(".Length)");
-            } else {
-              TrParenExpr(e.E);
-              wr.Write(".Length");
-            }
-            break;
-          default:
-            Contract.Assert(false); throw new cce.UnreachableException();  // unexpected unary expression
-        }
-
-      } else if (expr is BinaryExpr) {
-        BinaryExpr e = (BinaryExpr)expr;
-        string opString = null;
-        string preOpString = "";
-        string callString = null;
-
-        switch (e.ResolvedOp) {
-          case BinaryExpr.ResolvedOpcode.Iff:
-            opString = "==";  break;
-          case BinaryExpr.ResolvedOpcode.Imp:
-            preOpString = "!";  opString = "||";  break;
-          case BinaryExpr.ResolvedOpcode.Or:
-            opString = "||";  break;
-          case BinaryExpr.ResolvedOpcode.And:
-            opString = "&&";  break;
-
-          case BinaryExpr.ResolvedOpcode.EqCommon: {
-            Type t = cce.NonNull(e.E0.Type);
-            if (t.IsDatatype || t.IsTypeParameter) {
-              callString = "Equals";
-            } else {
-              opString = "==";
-            }
-            break;
-          }
-          case BinaryExpr.ResolvedOpcode.NeqCommon: {
-            Type t = cce.NonNull(e.E0.Type);
-            if (t.IsDatatype || t.IsTypeParameter) {
-              preOpString = "!";
-              callString = "Equals";
-            } else {
-              opString = "!=";
-            }
-            break;
-          }
-
-          case BinaryExpr.ResolvedOpcode.Lt:
-            opString = "<";  break;
-          case BinaryExpr.ResolvedOpcode.Le:
-            opString = "<=";  break;
-          case BinaryExpr.ResolvedOpcode.Ge:
-            opString = ">=";  break;
-          case BinaryExpr.ResolvedOpcode.Gt:
-            opString = ">";  break;
-          case BinaryExpr.ResolvedOpcode.Add:
-            opString = "+";  break;
-          case BinaryExpr.ResolvedOpcode.Sub:
-            opString = "-";  break;
-          case BinaryExpr.ResolvedOpcode.Mul:
-            opString = "*";  break;
-          case BinaryExpr.ResolvedOpcode.Div:
-            wr.Write("Dafny.Helpers.EuclideanDivision(");
-            TrParenExpr(e.E0);
-            wr.Write(", ");
-            TrExpr(e.E1);
-            wr.Write(")");
-            break;
-          case BinaryExpr.ResolvedOpcode.Mod:
-            wr.Write("Dafny.Helpers.EuclideanModulus(");
-            TrParenExpr(e.E0);
-            wr.Write(", ");
-            TrExpr(e.E1);
-            wr.Write(")");
-            break;
-          case BinaryExpr.ResolvedOpcode.SetEq:
-          case BinaryExpr.ResolvedOpcode.MultiSetEq:
-          case BinaryExpr.ResolvedOpcode.SeqEq:
-            callString = "Equals";  break;
-          case BinaryExpr.ResolvedOpcode.SetNeq:
-          case BinaryExpr.ResolvedOpcode.MultiSetNeq:
-          case BinaryExpr.ResolvedOpcode.SeqNeq:
-            preOpString = "!";  callString = "Equals";  break;
-          case BinaryExpr.ResolvedOpcode.ProperSubset:
-          case BinaryExpr.ResolvedOpcode.ProperMultiSubset:
-            callString = "IsProperSubsetOf";  break;
-          case BinaryExpr.ResolvedOpcode.Subset:
-          case BinaryExpr.ResolvedOpcode.MultiSubset:
-            callString = "IsSubsetOf";  break;
-          case BinaryExpr.ResolvedOpcode.Superset:
-          case BinaryExpr.ResolvedOpcode.MultiSuperset:
-            callString = "IsSupersetOf";  break;
-          case BinaryExpr.ResolvedOpcode.ProperSuperset:
-          case BinaryExpr.ResolvedOpcode.ProperMultiSuperset:
-            callString = "IsProperSupersetOf";  break;
-          case BinaryExpr.ResolvedOpcode.Disjoint:
-          case BinaryExpr.ResolvedOpcode.MultiSetDisjoint:
-            callString = "IsDisjointFrom";  break;
-          case BinaryExpr.ResolvedOpcode.InSet:
-          case BinaryExpr.ResolvedOpcode.InMultiSet:
-            TrParenExpr(e.E1);
-            wr.Write(".Contains(");
-            TrExpr(e.E0);
-            wr.Write(")");
-            break;
-          case BinaryExpr.ResolvedOpcode.NotInSet:
-          case BinaryExpr.ResolvedOpcode.NotInMultiSet:
-            wr.Write("!");
-            TrParenExpr(e.E1);
-            wr.Write(".Contains(");
-            TrExpr(e.E0);
-            wr.Write(")");
-            break;
-          case BinaryExpr.ResolvedOpcode.Union:
-          case BinaryExpr.ResolvedOpcode.MultiSetUnion:
-            callString = "Union";  break;
-          case BinaryExpr.ResolvedOpcode.Intersection:
-          case BinaryExpr.ResolvedOpcode.MultiSetIntersection:
-            callString = "Intersect";  break;
-          case BinaryExpr.ResolvedOpcode.SetDifference:
-          case BinaryExpr.ResolvedOpcode.MultiSetDifference:
-            callString = "Difference";  break;
-
-          case BinaryExpr.ResolvedOpcode.ProperPrefix:
-            callString = "IsProperPrefixOf";  break;
-          case BinaryExpr.ResolvedOpcode.Prefix:
-            callString = "IsPrefixOf";  break;
-          case BinaryExpr.ResolvedOpcode.Concat:
-            callString = "Concat";  break;
-          case BinaryExpr.ResolvedOpcode.InSeq:
-            TrParenExpr(e.E1);
-            wr.Write(".Contains(");
-            TrExpr(e.E0);
-            wr.Write(")");
-            break;
-          case BinaryExpr.ResolvedOpcode.NotInSeq:
-            wr.Write("!");
-            TrParenExpr(e.E1);
-            wr.Write(".Contains(");
-            TrExpr(e.E0);
-            wr.Write(")");
-            break;
-
-          default:
-            Contract.Assert(false); throw new cce.UnreachableException();  // unexpected binary expression
-        }
-        if (opString != null) {
-          wr.Write(preOpString);
-          TrParenExpr(e.E0);
-          wr.Write(" {0} ", opString);
-          TrParenExpr(e.E1);
-        } else if (callString != null) {
-          wr.Write(preOpString);
-          TrParenExpr(e.E0);
-          wr.Write(".{0}(", callString);
-          TrExpr(e.E1);
-          wr.Write(")");
-        }
-
-      } else if (expr is QuantifierExpr) {
-        var e = (QuantifierExpr)expr;
-        Contract.Assert(e.Bounds != null);  // for non-ghost quantifiers, the resolver would have insisted on finding bounds
-        var n = e.BoundVars.Count;
-        Contract.Assert(e.Bounds.Count == n);
-        for (int i = 0; i < n; i++) {
-          var bound = e.Bounds[i];
-          var bv = e.BoundVars[i];
-          // emit:  Dafny.Helpers.QuantX(boundsInformation, isForall, bv => body)
-          if (bound is QuantifierExpr.BoolBoundedPool) {
-            wr.Write("Dafny.Helpers.QuantBool(");
-          } else if (bound is QuantifierExpr.IntBoundedPool) {
-            var b = (QuantifierExpr.IntBoundedPool)bound;
-            wr.Write("Dafny.Helpers.QuantInt(");
-            TrExpr(b.LowerBound);
-            wr.Write(", ");
-            TrExpr(b.UpperBound);
-            wr.Write(", ");
-          } else if (bound is QuantifierExpr.SetBoundedPool) {
-            var b = (QuantifierExpr.SetBoundedPool)bound;
-            wr.Write("Dafny.Helpers.QuantSet(");
-            TrExpr(b.Set);
-            wr.Write(", ");
-          } else if (bound is QuantifierExpr.SeqBoundedPool) {
-            var b = (QuantifierExpr.SeqBoundedPool)bound;
-            wr.Write("Dafny.Helpers.QuantSeq(");
-            TrExpr(b.Seq);
-            wr.Write(", ");
-          } else {
-            Contract.Assert(false); throw new cce.UnreachableException();  // unexpected BoundedPool type
-          }
-          wr.Write("{0}, ", expr is ForallExpr ? "true" : "false");
-          wr.Write("@{0} => ", bv.Name);
-        }
-        TrExpr(e.LogicalBody());
-        for (int i = 0; i < n; i++) {
-          wr.Write(")");
-        }
-
-      } else if (expr is SetComprehension) {
-        var e = (SetComprehension)expr;
-        // For "set i,j,k,l | R(i,j,k,l) :: Term(i,j,k,l)" where the term has type "G", emit something like:
-        // ((ComprehensionDelegate<G>)delegate() {
-        //   var _coll = new List<G>();
-        //   foreach (L l in sq.Elements) {
-        //     foreach (K k in st.Elements) {
-        //       for (BigInteger j = Lo; j < Hi; j++) {
-        //         for (bool i in Helper.AllBooleans) {
-        //           if (R(i,j,k,l)) {
-        //             _coll.Add(Term(i,j,k,l));
-        //           }
-        //         }
-        //       }
-        //     }
-        //   }
-        //   return Dafny.Set<G>.FromCollection(_coll);
-        // })()
-        Contract.Assert(e.Bounds != null);  // the resolver would have insisted on finding bounds
-        var typeName = TypeName(((SetType)e.Type).Arg);
-        wr.Write("((Dafny.Helpers.ComprehensionDelegate<{0}>)delegate() {{ ", typeName);
-        wr.Write("var _coll = new System.Collections.Generic.List<{0}>(); ", typeName);
-        var n = e.BoundVars.Count;
-        Contract.Assert(e.Bounds.Count == n);
-        for (int i = 0; i < n; i++) {
-          var bound = e.Bounds[i];
-          var bv = e.BoundVars[i];
-          if (bound is QuantifierExpr.BoolBoundedPool) {
-            wr.Write("foreach (var @{0} in Dafny.Helpers.AllBooleans) {{ ", bv.Name);
-          } else if (bound is QuantifierExpr.IntBoundedPool) {
-            var b = (QuantifierExpr.IntBoundedPool)bound;
-            wr.Write("for (var @{0} = ", bv.Name);
-            TrExpr(b.LowerBound);
-            wr.Write("; @{0} < ", bv.Name);
-            TrExpr(b.UpperBound);
-            wr.Write("; @{0}++) {{ ", bv.Name);
-          } else if (bound is QuantifierExpr.SetBoundedPool) {
-            var b = (QuantifierExpr.SetBoundedPool)bound;
-            wr.Write("foreach (var @{0} in (", bv.Name);
-            TrExpr(b.Set);
-            wr.Write(").Elements) { ");
-          } else if (bound is QuantifierExpr.SeqBoundedPool) {
-            var b = (QuantifierExpr.SeqBoundedPool)bound;
-            wr.Write("foreach (var @{0} in (", bv.Name);
-            TrExpr(b.Seq);
-            wr.Write(").Elements) { ");
-          } else {
-            Contract.Assert(false); throw new cce.UnreachableException();  // unexpected BoundedPool type
-          }
-        }
-        wr.Write("if (");
-        TrExpr(e.Range);
-        wr.Write(") { _coll.Add(");
-        TrExpr(e.Term);
-        wr.Write("); }");
-        for (int i = 0; i < n; i++) {
-          wr.Write("}");
-        }
-        wr.Write("return Dafny.Set<{0}>.FromCollection(_coll); ", typeName);
-        wr.Write("})()");
-
-      } else if (expr is ITEExpr) {
-        ITEExpr e = (ITEExpr)expr;
-        wr.Write("(");
-        TrExpr(e.Test);
-        wr.Write(") ? (");
-        TrExpr(e.Thn);
-        wr.Write(") : (");
-        TrExpr(e.Els);
-        wr.Write(")");
-
-      } else if (expr is ConcreteSyntaxExpression) {
-        var e = (ConcreteSyntaxExpression)expr;
-        TrExpr(e.ResolvedExpression);
-
-      } else {
-        Contract.Assert(false); throw new cce.UnreachableException();  // unexpected expression
-      }
-    }
-  }
-}
+//-----------------------------------------------------------------------------
+//
+// Copyright (C) Microsoft Corporation.  All Rights Reserved.
+//
+//-----------------------------------------------------------------------------
+using System;
+using System.Collections.Generic;
+using System.Numerics;
+using System.IO;
+using System.Diagnostics.Contracts;
+using Bpl = Microsoft.Boogie;
+using System.Text;
+
+namespace Microsoft.Dafny {
+  public class Compiler {
+    public Compiler(TextWriter wr) {
+      Contract.Requires(wr != null);
+      this.wr = wr;
+    }
+
+    [ContractInvariantMethod]
+    void ObjectInvariant()
+    {
+      Contract.Invariant(wr!=null);
+    }
+
+    TextWriter wr;
+
+    public int ErrorCount;
+    void Error(string msg, params object[] args) {Contract.Requires(msg != null);
+      string s = string.Format("Compilation error: " + msg, args);
+      Console.WriteLine(s);
+      wr.WriteLine("/* {0} */", s);
+      ErrorCount++;
+    }
+
+    void ReadRuntimeSystem() {
+      string codebase = cce.NonNull( System.IO.Path.GetDirectoryName(cce.NonNull(System.Reflection.Assembly.GetExecutingAssembly().Location)));
+      string path = System.IO.Path.Combine(codebase, "DafnyRuntime.cs");
+      using (TextReader rd = new StreamReader(new FileStream(path, System.IO.FileMode.Open, System.IO.FileAccess.Read)))
+      {
+        while (true) {
+          string s = rd.ReadLine();
+          if (s == null)
+            return;
+          wr.WriteLine(s);
+        }
+      }
+    }
+
+    readonly int IndentAmount = 2;
+    void Indent(int ind) {
+      string spaces = "          ";
+      for (; spaces.Length < ind; ind -= spaces.Length) {
+        wr.Write(spaces);
+      }
+      wr.Write(spaces.Substring(0, ind));
+    }
+
+    public void Compile(Program program) {Contract.Requires(program != null);
+      wr.WriteLine("// Dafny program {0} compiled into C#", program.Name);
+      wr.WriteLine();
+      ReadRuntimeSystem();
+      CompileBuiltIns(program.BuiltIns);
+
+      foreach (ModuleDecl m in program.Modules) {
+        int indent = 0;
+        if (!m.IsDefaultModule) {
+          wr.WriteLine("namespace @{0} {{", m.Name);
+          indent += IndentAmount;
+        }
+        foreach (TopLevelDecl d in m.TopLevelDecls) {
+          wr.WriteLine();
+          if (d is DatatypeDecl) {
+            DatatypeDecl dt = (DatatypeDecl)d;
+            Indent(indent);
+            wr.Write("public abstract class Base_{0}", dt.Name);
+            if (dt.TypeArgs.Count != 0) {
+              wr.Write("<{0}>", TypeParameters(dt.TypeArgs));
+            }
+            wr.WriteLine(" { }");
+            CompileDatatypeConstructors(dt, indent);
+            CompileDatatypeStruct(dt, indent);
+          } else {
+            ClassDecl cl = (ClassDecl)d;
+            Indent(indent);
+            wr.Write("public class @{0}", cl.Name);
+            if (cl.TypeArgs.Count != 0) {
+              wr.Write("<{0}>", TypeParameters(cl.TypeArgs));
+            }
+            wr.WriteLine(" {");
+            CompileClassMembers(cl, indent+IndentAmount);
+            Indent(indent);  wr.WriteLine("}");
+          }
+        }
+        if (!m.IsDefaultModule) {
+          wr.WriteLine("}} // end of namespace {0}", m.Name);
+        }
+      }
+    }
+
+    void CompileBuiltIns(BuiltIns builtIns) {
+      wr.WriteLine("namespace Dafny {");
+      Indent(IndentAmount);
+      wr.WriteLine("public partial class Helpers {");
+      foreach (var decl in builtIns.SystemModule.TopLevelDecls) {
+        if (decl is ArrayClassDecl) {
+          int dims = ((ArrayClassDecl)decl).Dims;
+          // public static T[,] InitNewArray2<T>(BigInteger size0, BigInteger size1) {
+          Indent(3 * IndentAmount);
+          wr.Write("public static T[");
+          RepeatWrite(wr, dims, "", ",");
+          wr.Write("] InitNewArray{0}<T>(", dims);
+          RepeatWrite(wr, dims, "BigInteger size{0}", ", ");
+          wr.WriteLine(") {");
+          // int s0 = (int)size0;
+          for (int i = 0; i < dims; i++) {
+            Indent(4 * IndentAmount);
+            wr.WriteLine("int s{0} = (int)size{0};", i);
+          }
+          // T[,] a = new T[s0, s1];
+          Indent(4 * IndentAmount);
+          wr.Write("T[");
+          RepeatWrite(wr, dims, "", ",");
+          wr.Write("] a = new T[");
+          RepeatWrite(wr, dims, "s{0}", ",");
+          wr.WriteLine("];");
+          // BigInteger[,] b = a as BigInteger[,];
+          Indent(4 * IndentAmount);
+          wr.Write("BigInteger[");
+          RepeatWrite(wr, dims, "", ",");
+          wr.Write("] b = a as BigInteger[");
+          RepeatWrite(wr, dims, "", ",");
+          wr.WriteLine("];");
+          // if (b != null) {
+          Indent(4 * IndentAmount);
+          wr.WriteLine("if (b != null) {");
+          // BigInteger z = new BigInteger(0);
+          Indent(5 * IndentAmount);
+          wr.WriteLine("BigInteger z = new BigInteger(0);");
+          // for (int i0 = 0; i0 < s0; i0++)
+          //   for (int i1 = 0; i1 < s1; i1++)
+          for (int i = 0; i < dims; i++) {
+            Indent((5+i) * IndentAmount);
+            wr.WriteLine("for (int i{0} = 0; i{0} < s{0}; i{0}++)", i);
+          }
+          // b[i0,i1] = z;
+          Indent((5+dims) * IndentAmount);
+          wr.Write("b[");
+          RepeatWrite(wr, dims, "i{0}", ",");
+          wr.WriteLine("] = z;");
+          // }
+          Indent(4 * IndentAmount);
+          wr.WriteLine("}");
+          // return a;
+          Indent(4 * IndentAmount);
+          wr.WriteLine("return a;");
+          // }
+          Indent(3 * IndentAmount);
+          wr.WriteLine("}");  // end of method
+        }
+      }
+      Indent(IndentAmount);
+      wr.WriteLine("}");  // end of class Helpers
+      wr.WriteLine("}");  // end of namespace
+    }
+
+    static void RepeatWrite(TextWriter wr, int times, string template, string separator) {
+      Contract.Requires(1 <= times);
+      string s = "";
+      for (int i = 0; i < times; i++) {
+        wr.Write(s);
+        wr.Write(template, i);
+        s = separator;
+      }
+    }
+
+    void CompileDatatypeConstructors(DatatypeDecl dt, int indent)
+    {Contract.Requires(dt != null);
+      foreach (DatatypeCtor ctor in dt.Ctors) {
+        // class Dt_Ctor<T,U> : Base_Dt<T> {
+        //   Fields;
+        //   public Dt_Ctor(arguments) {
+        //     Fields = arguments;
+        //   }
+        // }
+        Indent(indent);
+        wr.Write("public class {0}", DtCtorName(ctor));
+        if (dt.TypeArgs.Count != 0) {
+          wr.Write("<");
+          if (dt.TypeArgs.Count != 0) {
+            wr.Write("{0}", TypeParameters(dt.TypeArgs));
+          }
+          wr.Write(">");
+        }
+        wr.Write(" : Base_{0}", dt.Name);
+        if (dt.TypeArgs.Count != 0) {
+          wr.Write("<{0}>", TypeParameters(dt.TypeArgs));
+        }
+        wr.WriteLine(" {");
+        int ind = indent + IndentAmount;
+
+        int i = 0;
+        foreach (Formal arg in ctor.Formals) {
+          if (!arg.IsGhost) {
+            Indent(ind);
+            wr.WriteLine("public readonly {0} @{1};", TypeName(arg.Type), FormalName(arg, i));
+            i++;
+          }
+        }
+
+        Indent(ind);
+        wr.Write("public {0}(", DtCtorName(ctor));
+        WriteFormals("", ctor.Formals);
+        wr.WriteLine(") {");
+        i = 0;
+        foreach (Formal arg in ctor.Formals) {
+          if (!arg.IsGhost) {
+            Indent(ind + IndentAmount);
+            wr.WriteLine("this.@{0} = @{0};", FormalName(arg, i));
+            i++;
+          }
+        }
+        Indent(ind);  wr.WriteLine("}");
+
+        Indent(indent);  wr.WriteLine("}");
+      }
+    }
+
+    void CompileDatatypeStruct(DatatypeDecl dt, int indent) {
+      Contract.Requires(dt != null);
+
+      // public struct Dt<T> {
+      //   Base_Dt<T> d;
+      //   public Base_Dt<T> _D {
+      //     get { if (d == null) { d = Default; } return d; }
+      //   }
+      //   public Dt(Base_Dt<T> d) { this.d = d; }
+      //   public static Base_Dt<T> Default {
+      //     get { return ...; }
+      //   }
+      //   public override bool Equals(object other) {
+      //     return other is Dt<T> && _D.Equals(((Dt<T>)other)._D);
+      //   }
+      //   public override int GetHashCode() { return _D.GetHashCode(); }
+      //
+      //   public bool _Ctor0 { get { return _D is Dt_Ctor0; } }
+      //   ...
+      //
+      //   public T0 dtor_Dtor0 { get { return ((DT_Ctor)_D).@Dtor0; } }
+      //   ...
+      // }
+      string DtT = dt.Name;
+      if (dt.TypeArgs.Count != 0) {
+        DtT += "<" + TypeParameters(dt.TypeArgs) + ">";
+      }
+
+      Indent(indent);
+      wr.WriteLine("public struct @{0} {{", DtT);
+      int ind = indent + IndentAmount;
+
+      Indent(ind);
+      wr.WriteLine("Base_{0} d;", DtT);
+
+      Indent(ind);
+      wr.WriteLine("public Base_{0} _D {{", DtT);
+      Indent(ind + IndentAmount);
+      wr.WriteLine("get { if (d == null) { d = Default; } return d; }");
+      Indent(ind);  wr.WriteLine("}");
+
+      Indent(ind);
+      wr.WriteLine("public @{0}(Base_{1} d) {{ this.d = d; }}", dt.Name, DtT);
+
+      Indent(ind);
+      wr.WriteLine("public static Base_{0} Default {{", DtT);
+      Indent(ind + IndentAmount);
+      wr.Write("get { return ");
+      wr.Write("new {0}", DtCtorName(cce.NonNull(dt.DefaultCtor)));
+      if (dt.TypeArgs.Count != 0) {
+        wr.Write("<{0}>", TypeParameters(dt.TypeArgs));
+      }
+      wr.Write("(");
+      string sep = "";
+      foreach (Formal f in dt.DefaultCtor.Formals) {
+        if (!f.IsGhost) {
+          wr.Write("{0}{1}", sep, DefaultValue(f.Type));
+          sep = ", ";
+        }
+      }
+      wr.Write(")");
+      wr.WriteLine("; }");
+      Indent(ind);  wr.WriteLine("}");
+
+      Indent(ind);  wr.WriteLine("public override bool Equals(object other) {");
+      Indent(ind + IndentAmount);
+      wr.WriteLine("return other is @{0} && _D.Equals(((@{0})other)._D);", DtT);
+      Indent(ind);  wr.WriteLine("}");
+
+      Indent(ind);
+      wr.WriteLine("public override int GetHashCode() { return _D.GetHashCode(); }");
+
+      // query properties
+      foreach (var ctor in dt.Ctors) {
+        //   public bool _Ctor0 { get { return _D is Dt_Ctor0; } }
+        Indent(ind);
+        wr.WriteLine("public bool _{0} {{ get {{ return _D is {1}_{0}; }} }}", ctor.Name, DtT);
+      }
+
+      // destructors
+      foreach (var ctor in dt.Ctors) {
+        foreach (var arg in ctor.Formals) {
+          if (arg.HasName) {
+            //   public T0 @Dtor0 { get { return ((DT_Ctor)_D).@Dtor0; } }
+            Indent(ind);
+            wr.WriteLine("public {0} dtor_{1} {{ get {{ return (({2}_{3})_D).@{1}; }} }}", TypeName(arg.Type), arg.Name, DtT, ctor.Name);
+          }
+        }
+      }
+
+      Indent(indent);
+      wr.WriteLine("}");
+    }
+
+    int WriteFormals(string sep, List<Formal/*!*/>/*!*/ formals)
+    {
+      Contract.Requires(sep != null);
+      Contract.Requires(cce.NonNullElements(formals));
+      int i = 0;
+      foreach (Formal arg in formals) {
+        if (!arg.IsGhost) {
+          string name = FormalName(arg, i);
+          wr.Write("{0}{1}{2} @{3}", sep, arg.InParam ? "" : "out ", TypeName(arg.Type), name);
+          sep = ", ";
+          i++;
+        }
+      }
+      return i;  // the number of formals written
+    }
+
+    string FormalName(Formal formal, int i) {
+      Contract.Requires(formal != null);
+      Contract.Ensures(Contract.Result<string>() != null);
+
+      return formal.HasName ? formal.Name : "_a" + i;
+    }
+
+    string DtCtorName(DatatypeCtor ctor) {
+      Contract.Requires(ctor != null);Contract.Ensures(Contract.Result<string>() != null);
+
+      return cce.NonNull(ctor.EnclosingDatatype).Name + "_" + ctor.Name;
+    }
+
+    void CompileClassMembers(ClassDecl c, int indent)
+    {
+      Contract.Requires(c != null);
+      foreach (MemberDecl member in c.Members) {
+        if (member is Field) {
+          Field f = (Field)member;
+          if (!f.IsGhost) {
+            Indent(indent);
+            wr.WriteLine("public {0} @{1} = {2};", TypeName(f.Type), f.Name, DefaultValue(f.Type));
+          }
+
+        } else if (member is Function) {
+          Function f = (Function)member;
+          if (f.IsGhost) {
+            // nothing to compile
+          } else if (f.Body == null) {
+            Error("Function {0} has no body", f.FullName);
+          } else {
+            Indent(indent);
+            wr.Write("public {0}{1} @{2}", f.IsStatic ? "static " : "", TypeName(f.ResultType), f.Name);
+            if (f.TypeArgs.Count != 0) {
+              wr.Write("<{0}>", TypeParameters(f.TypeArgs));
+            }
+            wr.Write("(");
+            WriteFormals("", f.Formals);
+            wr.WriteLine(") {");
+            CompileReturnBody(f.Body, indent);
+            Indent(indent);  wr.WriteLine("}");
+          }
+
+        } else if (member is Method) {
+          Method m = (Method)member;
+          if (!m.IsGhost) {
+            Indent(indent);
+            wr.Write("public {0}void @{1}", m.IsStatic ? "static " : "", m.Name);
+            if (m.TypeArgs.Count != 0) {
+              wr.Write("<{0}>", TypeParameters(m.TypeArgs));
+            }
+            wr.Write("(");
+            int nIns = WriteFormals("", m.Ins);
+            WriteFormals(nIns == 0 ? "" : ", ", m.Outs);
+            wr.WriteLine(")");
+            Indent(indent);  wr.WriteLine("{");
+            foreach (Formal p in m.Outs) {
+              if (!p.IsGhost) {
+                Indent(indent + IndentAmount);
+                wr.WriteLine("@{0} = {1};", p.Name, DefaultValue(p.Type));
+              }
+            }
+            if (m.Body == null) {
+              Error("Method {0} has no body", m.FullName);
+            } else {
+              TrStmtList(m.Body.Body, indent);
+            }
+            Indent(indent);  wr.WriteLine("}");
+
+            // allow the Main method to be an instance method
+            if (m.Name == "Main" && m.Ins.Count == 0 && m.Outs.Count == 0) {
+              Indent(indent);
+              wr.WriteLine("public static void Main(string[] args) {");
+              Contract.Assert(m.EnclosingClass == c);
+              Indent(indent + IndentAmount);
+              wr.Write("@{0} b = new @{0}", c.Name);
+              if (c.TypeArgs.Count != 0) {
+                // instantiate every parameter, it doesn't particularly matter how
+                wr.Write("<");
+                string sep = "";
+                for (int i = 0; i < c.TypeArgs.Count; i++) {
+                  wr.Write("{0}int", sep);
+                  sep = ", ";
+                }
+                wr.Write(">");
+              }
+              wr.WriteLine("();");
+              Indent(indent + IndentAmount);  wr.WriteLine("b.Main();");
+              Indent(indent);  wr.WriteLine("}");
+            }
+          }
+
+        } else if (member is CouplingInvariant) {
+          Error("coupling invariants are not supported in compilation");
+
+        } else {
+          Contract.Assert(false); throw new cce.UnreachableException();  // unexpected member
+        }
+      }
+    }
+
+    void CompileReturnBody(Expression body, int indent) {
+      body = body.Resolved;
+      if (body is MatchExpr) {
+        MatchExpr me = (MatchExpr)body;
+        // Type source = e;
+        // if (source._D is Dt_Ctor0) {
+        //   FormalType f0 = ((Dt_Ctor0)source._D).a0;
+        //   ...
+        //   return Body0;
+        // } else if (...) {
+        //   ...
+        // } else if (true) {
+        //   ...
+        // }
+
+        string source = "_source" + tmpVarCount;
+        tmpVarCount++;
+        Indent(indent);
+        wr.Write("{0} {1} = ", TypeName(cce.NonNull(me.Source.Type)), source);
+        TrExpr(me.Source);
+        wr.WriteLine(";");
+
+        if (me.Cases.Count == 0) {
+          // the verifier would have proved we never get here; still, we need some code that will compile
+          Indent(indent);
+          wr.WriteLine("throw new System.Exception();");
+        } else {
+          int i = 0;
+          foreach (MatchCaseExpr mc in me.Cases) {
+            MatchCasePrelude(source, cce.NonNull(mc.Ctor), mc.Arguments, i, me.Cases.Count, indent + IndentAmount);
+            CompileReturnBody(mc.Body, indent + IndentAmount);
+            i++;
+          }
+          Indent(indent); wr.WriteLine("}");
+        }
+
+      } else {
+        Indent(indent + IndentAmount);
+        wr.Write("return ");
+        TrExpr(body);
+        wr.WriteLine(";");
+      }
+    }
+
+    // ----- Type ---------------------------------------------------------------------------------
+
+    readonly string DafnySetClass = "Dafny.Set";
+    readonly string DafnyMultiSetClass = "Dafny.MultiSet";
+    readonly string DafnySeqClass = "Dafny.Sequence";
+
+    string TypeName(Type type)
+    {
+      Contract.Requires(type != null);
+      Contract.Ensures(Contract.Result<string>() != null);
+
+      while (true) {
+        TypeProxy tp = type as TypeProxy;
+        if (tp == null) {
+          break;
+        } else if (tp.T == null) {
+          // unresolved proxy; just treat as ref, since no particular type information is apparently needed for this type
+          return "object";
+        } else {
+          type = tp.T;
+        }
+      }
+
+      if (type is BoolType) {
+        return "bool";
+      } else if (type is IntType) {
+        return "BigInteger";
+      } else if (type is ObjectType) {
+        return "object";
+      } else if (type.IsArrayType) {
+        ArrayClassDecl at = type.AsArrayType;
+        Contract.Assert(at != null);  // follows from type.IsArrayType
+        Type elType = UserDefinedType.ArrayElementType(type);
+        string name = TypeName(elType) + "[";
+        for (int i = 1; i < at.Dims; i++) {
+          name += ",";
+        }
+        return name + "]";
+      } else if (type is UserDefinedType) {
+        UserDefinedType udt = (UserDefinedType)type;
+        string s = "@" + udt.Name;
+        if (udt.TypeArgs.Count != 0) {
+          if (Contract.Exists(udt.TypeArgs, argType =>argType is ObjectType)) {
+            Error("compilation does not support type 'object' as a type parameter; consider introducing a ghost");
+          }
+          s += "<" + TypeNames(udt.TypeArgs) + ">";
+        }
+        return s;
+      } else if (type is SetType) {
+        Type argType = ((SetType)type).Arg;
+        if (argType is ObjectType) {
+          Error("compilation of set<object> is not supported; consider introducing a ghost");
+        }
+        return DafnySetClass + "<" + TypeName(argType) + ">";
+      } else if (type is SeqType) {
+        Type argType = ((SeqType)type).Arg;
+        if (argType is ObjectType) {
+          Error("compilation of seq<object> is not supported; consider introducing a ghost");
+        }
+        return DafnySeqClass + "<" + TypeName(argType) + ">";
+      } else if (type is MultiSetType) {
+        Type argType = ((MultiSetType)type).Arg;
+        if (argType is ObjectType) {
+          Error("compilation of seq<object> is not supported; consider introducing a ghost");
+        }
+        return DafnyMultiSetClass + "<" + TypeName(argType) + ">";
+      } else {
+        Contract.Assert(false); throw new cce.UnreachableException();  // unexpected type
+      }
+    }
+
+    string/*!*/ TypeNames(List<Type/*!*/>/*!*/ types) {
+      Contract.Requires(cce.NonNullElements(types));
+      Contract.Ensures(Contract.Result<string>() != null);
+
+      string s = "";
+      string sep = "";
+      foreach (Type t in types) {
+        s += sep + TypeName(t);
+        sep = ",";
+      }
+      return s;
+    }
+
+    string/*!*/ TypeParameters(List<TypeParameter/*!*/>/*!*/ targs) {
+      Contract.Requires(cce.NonNullElements(targs));
+      Contract.Ensures(Contract.Result<string>() != null);
+
+      string s = "";
+      string sep = "";
+      foreach (TypeParameter tp in targs) {
+        s += sep + "@" + tp.Name;
+        sep = ",";
+      }
+      return s;
+    }
+
+    string DefaultValue(Type type)
+    {
+      Contract.Requires(type != null);
+      Contract.Ensures(Contract.Result<string>() != null);
+
+      while (true) {
+        TypeProxy tp = type as TypeProxy;
+        if (tp == null) {
+          break;
+        } else if (tp.T == null) {
+          // unresolved proxy; just treat as ref, since no particular type information is apparently needed for this type
+          return "null";
+        } else {
+          type = tp.T;
+        }
+      }
+
+      if (type is BoolType) {
+        return "false";
+      } else if (type is IntType) {
+        return "new BigInteger(0)";
+      } else if (type.IsRefType) {
+        return "null";
+      } else if (type.IsDatatype) {
+        UserDefinedType udt = (UserDefinedType)type;
+        string s = "@" + udt.Name;
+        if (udt.TypeArgs.Count != 0) {
+          s += "<" + TypeNames(udt.TypeArgs) + ">";
+        }
+        return string.Format("new {0}({0}.Default)", s);
+      } else if (type.IsTypeParameter) {
+        UserDefinedType udt = (UserDefinedType)type;
+        return "default(@" + udt.Name + ")";
+      } else if (type is SetType) {
+        return DafnySetClass + "<" + TypeName(((SetType)type).Arg) + ">.Empty";
+      } else if (type is MultiSetType) {
+        return DafnyMultiSetClass + "<" + TypeName(((MultiSetType)type).Arg) + ">.Empty";
+      } else if (type is SeqType) {
+        return DafnySeqClass + "<" + TypeName(((SeqType)type).Arg) + ">.Empty";
+      } else {
+        Contract.Assert(false); throw new cce.UnreachableException();  // unexpected type
+      }
+    }
+
+    // ----- Stmt ---------------------------------------------------------------------------------
+
+    void TrStmt(Statement stmt, int indent)
+    {
+      Contract.Requires(stmt != null);
+      if (stmt.IsGhost) {
+        return;
+      }
+
+      if (stmt is PrintStmt) {
+        PrintStmt s = (PrintStmt)stmt;
+        foreach (Attributes.Argument arg in s.Args) {
+          Indent(indent);
+          wr.Write("System.Console.Write(");
+          if (arg.S != null) {
+            wr.Write("\"{0}\"", arg.S);
+          } else {
+            Contract.Assert(arg.E != null);
+            TrExpr(arg.E);
+          }
+          wr.WriteLine(");");
+        }
+      } else if (stmt is BreakStmt) {
+        var s = (BreakStmt)stmt;
+        Indent(indent);
+        wr.WriteLine("goto after_{0};", s.TargetStmt.Labels.UniqueId);
+      } else if (stmt is ReturnStmt) {
+        var s = (ReturnStmt)stmt;
+        if (s.hiddenUpdate != null)
+          TrStmt(s.hiddenUpdate, indent);
+        Indent(indent); wr.WriteLine("return;");
+      } else if (stmt is UpdateStmt) {
+        var s = (UpdateStmt)stmt;
+        var resolved = s.ResolvedStatements;
+        if (resolved.Count == 1) {
+          TrStmt(resolved[0], indent);
+        } else {
+          // multi-assignment
+          Contract.Assert(s.Lhss.Count == resolved.Count);
+          Contract.Assert(s.Rhss.Count == resolved.Count);
+          var lvalues = new List<string>();
+          var rhss = new List<string>();
+          for (int i = 0; i < resolved.Count; i++) {
+            if (!resolved[i].IsGhost) {
+              var lhs = s.Lhss[i];
+              var rhs = s.Rhss[i];
+              if (!(rhs is HavocRhs)) {
+                lvalues.Add(CreateLvalue(lhs, indent));
+
+                string target = "_rhs" + tmpVarCount;
+                tmpVarCount++;
+                rhss.Add(target);
+                TrRhs("var " + target, null, rhs, indent);
+              }
+            }
+          }
+          Contract.Assert(lvalues.Count == rhss.Count);
+          for (int i = 0; i < lvalues.Count; i++) {
+            Indent(indent);
+            wr.WriteLine("{0} = {1};", lvalues[i], rhss[i]);
+          }
+        }
+
+      } else if (stmt is AssignStmt) {
+        AssignStmt s = (AssignStmt)stmt;
+        if (s.Lhs is SeqSelectExpr && !((SeqSelectExpr)s.Lhs).SelectOne) {
+          SeqSelectExpr sel = (SeqSelectExpr)s.Lhs;
+          if (!(s.Rhs is HavocRhs)) {
+            // Generate the following:
+            //   tmpArr = sel.Seq;
+            //   tmpLow = sel.E0;  // or 0 if sel.E0==null
+            //   tmpHigh = sel.Eq;  // or arr.Length if sel.E1==null
+            //   tmpRhs = s.Rhs;
+            //   for (int tmpI = tmpLow; tmpI < tmpHigh; tmpI++) {
+            //     tmpArr[tmpI] = tmpRhs;
+            //   }
+            string arr = "_arr" + tmpVarCount;
+            string low = "_low" + tmpVarCount;
+            string high = "_high" + tmpVarCount;
+            string rhs = "_rhs" + tmpVarCount;
+            string i = "_i" + tmpVarCount;
+            tmpVarCount++;
+            Indent(indent); wr.Write("{0} {1} = ", TypeName(cce.NonNull(sel.Seq.Type)), arr); TrExpr(sel.Seq); wr.WriteLine(";");
+            Indent(indent); wr.Write("int {0} = ", low);
+            if (sel.E0 == null) {
+              wr.Write("0");
+            } else {
+              TrExpr(sel.E0);
+            }
+            wr.WriteLine(";");
+            Indent(indent); wr.Write("int {0} = ", high);
+            if (sel.E1 == null) {
+              wr.Write("new BigInteger(arr.Length)");
+            } else {
+              TrExpr(sel.E1);
+            }
+            wr.WriteLine(";");
+            Indent(indent); wr.Write("{0} {1} = ", TypeName(cce.NonNull(sel.Type)), rhs); TrAssignmentRhs(s.Rhs); wr.WriteLine(";");
+            Indent(indent);
+            wr.WriteLine("for (BigInteger {0} = {1}; {0} < {2}; {0}++) {{", i, low, high);
+            Indent(indent + IndentAmount);
+            wr.WriteLine("{0}[(int)({1})] = {2};", arr, i, rhs);
+            Indent(indent);
+            wr.WriteLine(";");
+          }
+
+        } else {
+          TrRhs(null, s.Lhs, s.Rhs, indent);
+        }
+
+      } else if (stmt is VarDecl) {
+        TrVarDecl((VarDecl)stmt, true, indent);
+
+      } else if (stmt is CallStmt) {
+        CallStmt s = (CallStmt)stmt;
+        TrCallStmt(s, null, indent);
+
+      } else if (stmt is BlockStmt) {
+        Indent(indent);  wr.WriteLine("{");
+        TrStmtList(((BlockStmt)stmt).Body, indent);
+        Indent(indent);  wr.WriteLine("}");
+
+      } else if (stmt is IfStmt) {
+        IfStmt s = (IfStmt)stmt;
+        Indent(indent);
+        if (s.Guard == null) {
+          wr.WriteLine("if (true)");
+        } else {
+          wr.Write("if (");
+          TrExpr(s.Guard);
+          wr.WriteLine(")");
+        }
+
+        TrStmt(s.Thn, indent);
+        if (s.Els != null && s.Guard != null) {
+          Indent(indent);  wr.WriteLine("else");
+          TrStmt(s.Els, indent);
+        }
+
+      } else if (stmt is AlternativeStmt) {
+        var s = (AlternativeStmt)stmt;
+        Indent(indent);
+        foreach (var alternative in s.Alternatives) {
+          wr.Write("if (");
+          TrExpr(alternative.Guard);
+          wr.WriteLine(") {");
+          TrStmtList(alternative.Body, indent);
+          Indent(indent);
+          wr.Write("} else ");
+        }
+        wr.WriteLine("{ /*unreachable alternative*/ }");
+
+      } else if (stmt is WhileStmt) {
+        WhileStmt s = (WhileStmt)stmt;
+        if (s.Guard == null) {
+          Indent(indent);
+          wr.WriteLine("while (false) { }");
+        } else {
+          Indent(indent);
+          wr.Write("while (");
+          TrExpr(s.Guard);
+          wr.WriteLine(")");
+          TrStmt(s.Body, indent);
+        }
+
+      } else if (stmt is AlternativeLoopStmt) {
+        var s = (AlternativeLoopStmt)stmt;
+        if (s.Alternatives.Count != 0) {
+          Indent(indent);
+          wr.WriteLine("while (true) {");
+          int ind = indent + IndentAmount;
+          Indent(ind);
+          foreach (var alternative in s.Alternatives) {
+            wr.Write("if (");
+            TrExpr(alternative.Guard);
+            wr.WriteLine(") {");
+            TrStmtList(alternative.Body, ind);
+            Indent(ind);
+            wr.Write("} else ");
+          }
+          wr.WriteLine("{ break; }");
+          Indent(indent);
+          wr.WriteLine("}");
+        }
+
+      } else if (stmt is ForeachStmt) {
+        ForeachStmt s = (ForeachStmt)stmt;
+        // List<Pair<TType,RhsType>> pendingUpdates = new List<Pair<TType,RhsType>>();
+        // foreach (TType x in S) {
+        //   if (Range(x)) {
+        //     assert/assume ...;
+        //     pendingUpdates.Add(new Pair(x,RHS));
+        //   }
+        // }
+        // foreach (Pair<TType,RhsType> p in pendingUpdates) {
+        //   p.Car.m = p.Cdr;
+        // }
+        string pu = "_pendingUpdates" + tmpVarCount;
+        string pr = "_pair" + tmpVarCount;
+        tmpVarCount++;
+        string TType = TypeName(s.BoundVar.Type);
+        string RhsType = TypeName(cce.NonNull(s.BodyAssign.Lhs.Type));
+
+        Indent(indent);
+        wr.WriteLine("List<Pair<{0},{1}>> {2} = new List<Pair<{0},{1}>>();", TType, RhsType, pu);
+
+        Indent(indent);
+        wr.Write("foreach ({0} @{1} in (", TType, s.BoundVar.Name);
+        TrExpr(s.Collection);
+        wr.WriteLine(").Elements) {");
+
+        Indent(indent + IndentAmount);
+        wr.Write("if (");
+        TrExpr(s.Range);
+        wr.WriteLine(") {");
+
+        foreach (PredicateStmt p in s.BodyPrefix) {
+          TrStmt(p, indent + 2*IndentAmount);
+        }
+        Indent(indent + 2*IndentAmount);
+        wr.Write("{0}.Add(new Pair<{1},{2}>(@{3}, ", pu, TType, RhsType, s.BoundVar.Name);
+        ExprRhs rhsExpr = s.BodyAssign.Rhs as ExprRhs;
+        if (rhsExpr != null) {
+          TrExpr(rhsExpr.Expr);
+        } else {
+          wr.Write(DefaultValue(s.BodyAssign.Lhs.Type));
+        }
+        wr.WriteLine("))");
+
+        Indent(indent + IndentAmount);  wr.WriteLine("}");
+        Indent(indent);  wr.WriteLine("}");
+
+        Indent(indent);  wr.WriteLine("foreach (Pair<{0},{1}> {2} in {3}) {{", TType, RhsType, pr, pu);
+        Indent(indent + IndentAmount);
+        FieldSelectExpr fse = (FieldSelectExpr)s.BodyAssign.Lhs;
+        wr.WriteLine("{0}.Car.{1} = {0}.Cdr;", pr, fse.FieldName);
+        Indent(indent);  wr.WriteLine("}");
+
+      } else if (stmt is MatchStmt) {
+        MatchStmt s = (MatchStmt)stmt;
+        // Type source = e;
+        // if (source._D is Dt_Ctor0) {
+        //   FormalType f0 = ((Dt_Ctor0)source._D).a0;
+        //   ...
+        //   Body0;
+        // } else if (...) {
+        //   ...
+        // } else if (true) {
+        //   ...
+        // }
+        if (s.Cases.Count != 0) {
+          string source = "_source" + tmpVarCount;
+          tmpVarCount++;
+          Indent(indent);
+          wr.Write("{0} {1} = ", TypeName(cce.NonNull(s.Source.Type)), source);
+          TrExpr(s.Source);
+          wr.WriteLine(";");
+
+          int i = 0;
+          foreach (MatchCaseStmt mc in s.Cases) {
+            MatchCasePrelude(source, cce.NonNull(mc.Ctor), mc.Arguments, i, s.Cases.Count, indent);
+            TrStmtList(mc.Body, indent);
+            i++;
+          }
+          Indent(indent); wr.WriteLine("}");
+        }
+
+      } else if (stmt is ConcreteSyntaxStatement) {
+        var s = (ConcreteSyntaxStatement)stmt;
+        foreach (var ss in s.ResolvedStatements) {
+          TrStmt(ss, indent);
+        }
+
+      } else {
+        Contract.Assert(false); throw new cce.UnreachableException();  // unexpected statement
+      }
+    }
+
+    string CreateLvalue(Expression lhs, int indent) {
+      lhs = lhs.Resolved;
+      if (lhs is IdentifierExpr) {
+        var ll = (IdentifierExpr)lhs;
+        return "@" + ll.Var.Name;
+      } else if (lhs is FieldSelectExpr) {
+        var ll = (FieldSelectExpr)lhs;
+        string obj = "_obj" + tmpVarCount;
+        tmpVarCount++;
+        Indent(indent);
+        wr.Write("var {0} = ", obj);
+        TrExpr(ll.Obj);
+        wr.WriteLine(";");
+        return string.Format("{0}.@{1}", obj, ll.Field.Name);
+      } else if (lhs is SeqSelectExpr) {
+        var ll = (SeqSelectExpr)lhs;
+        string arr = "_arr" + tmpVarCount;
+        string index = "_index" + tmpVarCount;
+        tmpVarCount++;
+        Indent(indent);
+        wr.Write("var {0} = ", arr);
+        TrExpr(ll.Seq);
+        wr.WriteLine(";");
+        Indent(indent);
+        wr.Write("var {0} = ", index);
+        TrExpr(ll.E0);
+        wr.WriteLine(";");
+        return string.Format("{0}[(int){1}]", arr, index);
+      } else {
+        var ll = (MultiSelectExpr)lhs;
+        string arr = "_arr" + tmpVarCount;
+        Indent(indent);
+        wr.Write("var {0} = ", arr);
+        TrExpr(ll.Array);
+        wr.WriteLine(";");
+        string fullString = arr + "[";
+        string sep = "";
+        int i = 0;
+        foreach (var idx in ll.Indices) {
+          string index = "_index" + i + "_" + tmpVarCount;
+          Indent(indent);
+          wr.Write("var {0} = ", index);
+          TrExpr(idx);
+          wr.WriteLine(";");
+          fullString += sep + "(int)" + index;
+          sep = ", ";
+          i++;
+        }
+        tmpVarCount++;
+        return fullString + "]";
+      }
+    }
+
+    void TrRhs(string target, Expression targetExpr, AssignmentRhs rhs, int indent) {
+      Contract.Requires((target == null) != (targetExpr == null));
+      var tRhs = rhs as TypeRhs;
+      if (tRhs != null && tRhs.InitCall != null) {
+        string nw = "_nw" + tmpVarCount;
+        tmpVarCount++;
+        Indent(indent);
+        wr.Write("var {0} = ", nw);
+        TrAssignmentRhs(rhs);
+        wr.WriteLine(";");
+        TrCallStmt(tRhs.InitCall, nw, indent);
+        Indent(indent);
+        if (target != null) {
+          wr.Write(target);
+        } else {
+          TrExpr(targetExpr);
+        }
+        wr.WriteLine(" = {0};", nw);
+      } else if (!(rhs is HavocRhs)) {
+        Indent(indent);
+        if (target != null) {
+          wr.Write(target);
+        } else {
+          TrExpr(targetExpr);
+        }
+        wr.Write(" = ", target);
+        TrAssignmentRhs(rhs);
+        wr.WriteLine(";");
+      }
+    }
+
+    void TrCallStmt(CallStmt s, string receiverReplacement, int indent) {
+      Contract.Requires(s != null);
+      Contract.Assert(s.Method != null);  // follows from the fact that stmt has been successfully resolved
+
+      var lvalues = new List<string>();
+      foreach (var lhs in s.Lhs) {
+        lvalues.Add(CreateLvalue(lhs, indent));
+      }
+      var outTmps = new List<string>();
+      for (int i = 0; i < s.Method.Outs.Count; i++) {
+        Formal p = s.Method.Outs[i];
+        if (!p.IsGhost) {
+          string target = "_out" + tmpVarCount;
+          tmpVarCount++;
+          outTmps.Add(target);
+          Indent(indent);
+          wr.WriteLine("{0} {1};", TypeName(s.Lhs[i].Type), target);
+        }
+      }
+
+      Indent(indent);
+      if (receiverReplacement != null) {
+        wr.Write("@" + receiverReplacement);
+      } else if (s.Method.IsStatic) {
+        wr.Write(TypeName(cce.NonNull(s.Receiver.Type)));
+      } else {
+        TrParenExpr(s.Receiver);
+      }
+      wr.Write(".@{0}(", s.Method.Name);
+
+      string sep = "";
+      for (int i = 0; i < s.Method.Ins.Count; i++) {
+        Formal p = s.Method.Ins[i];
+        if (!p.IsGhost) {
+          wr.Write(sep);
+          TrExpr(s.Args[i]);
+          sep = ", ";
+        }
+      }
+
+      foreach (var outTmp in outTmps) {
+        wr.Write("{0}out {1}", sep, outTmp);
+        sep = ", ";
+      }
+      wr.WriteLine(");");
+
+      // assign to the actual LHSs
+      int j = 0;
+      for (int i = 0; i < s.Method.Outs.Count; i++) {
+        Formal p = s.Method.Outs[i];
+        if (!p.IsGhost) {
+          Indent(indent);
+          TrExpr(s.Lhs[i]);
+          wr.WriteLine(" = {0};", outTmps[j]);
+          j++;
+        }
+      }
+      Contract.Assert(j == outTmps.Count);
+    }
+
+    int tmpVarCount = 0;
+
+    void TrAssignmentRhs(AssignmentRhs rhs) {
+      Contract.Requires(rhs != null);
+      Contract.Requires(!(rhs is HavocRhs));
+      if (rhs is ExprRhs) {
+        ExprRhs e = (ExprRhs)rhs;
+        TrExpr(e.Expr);
+
+      } else {
+        TypeRhs tp = (TypeRhs)rhs;
+        if (tp.ArrayDimensions == null) {
+          wr.Write("new {0}()", TypeName(tp.EType));
+        } else {
+          if (tp.EType is IntType || tp.EType.IsTypeParameter) {
+            // Because the default constructor for BigInteger does not generate a valid BigInteger, we have
+            // to excplicitly initialize the elements of an integer array.  This is all done in a helper routine.
+            wr.Write("Dafny.Helpers.InitNewArray{0}<{1}>", tp.ArrayDimensions.Count, TypeName(tp.EType));
+            string prefix = "(";
+            foreach (Expression dim in tp.ArrayDimensions) {
+              wr.Write(prefix);
+              TrExpr(dim);
+              prefix = ", ";
+            }
+            wr.Write(")");
+          } else {
+            wr.Write("new {0}", TypeName(tp.EType));
+            string prefix = "[";
+            foreach (Expression dim in tp.ArrayDimensions) {
+              wr.Write("{0}(int)", prefix);
+              TrExpr(dim);
+              prefix = ", ";
+            }
+            wr.Write("]");
+          }
+        }
+      }
+    }
+
+    void TrStmtList(List<Statement/*!*/>/*!*/ stmts, int indent) {Contract.Requires(cce.NonNullElements(stmts));
+      foreach (Statement ss in stmts) {
+        TrStmt(ss, indent + IndentAmount);
+        if (ss.Labels != null) {
+          Indent(indent);  // labels are not indented as much as the statements
+          wr.WriteLine("after_{0}: ;", ss.Labels.UniqueId);
+        }
+      }
+    }
+
+    void TrVarDecl(VarDecl s, bool alwaysInitialize, int indent) {
+      Contract.Requires(s != null);
+      if (s.IsGhost) {
+        // only emit non-ghosts (we get here only for local variables introduced implicitly by call statements)
+        return;
+      }
+
+      Indent(indent);
+      wr.Write("{0} @{1}", TypeName(s.Type), s.Name);
+      if (alwaysInitialize) {
+        // produce a default value
+        wr.WriteLine(" = {0};", DefaultValue(s.Type));
+      } else {
+        wr.WriteLine(";");
+      }
+    }
+
+    void MatchCasePrelude(string source, DatatypeCtor ctor, List<BoundVar/*!*/>/*!*/ arguments, int caseIndex, int caseCount, int indent) {
+      Contract.Requires(source != null);
+      Contract.Requires(ctor != null);
+      Contract.Requires(cce.NonNullElements(arguments));
+      // if (source._D is Dt_Ctor0) {
+      //   FormalType f0 = ((Dt_Ctor0)source._D).a0;
+      //   ...
+      Indent(indent);
+      wr.Write("{0}if (", caseIndex == 0 ? "" : "} else ");
+      if (caseIndex == caseCount - 1) {
+        wr.Write("true");
+      } else {
+        wr.Write("{0}._D is {1}", source, DtCtorName(ctor));
+      }
+      wr.WriteLine(") {");
+
+      int k = 0;  // number of processed non-ghost arguments
+      for (int m = 0; m < ctor.Formals.Count; m++) {
+        Formal arg = ctor.Formals[m];
+        if (!arg.IsGhost) {
+          BoundVar bv = arguments[m];
+          // FormalType f0 = ((Dt_Ctor0)source._D).a0;
+          Indent(indent + IndentAmount);
+          wr.WriteLine("{0} @{1} = (({2}){3}._D).@{4};",
+            TypeName(bv.Type), bv.Name, DtCtorName(ctor), source, FormalName(arg, k));
+          k++;
+        }
+      }
+    }
+
+    // ----- Expression ---------------------------------------------------------------------------
+
+    void TrParenExpr(string prefix, Expression expr) {
+      Contract.Requires(prefix != null);
+      Contract.Requires(expr != null);
+      wr.Write(prefix);
+      TrParenExpr(expr);
+    }
+
+    void TrParenExpr(Expression expr) {
+      Contract.Requires(expr != null);
+      wr.Write("(");
+      TrExpr(expr);
+      wr.Write(")");
+    }
+
+    void TrExprList(List<Expression/*!*/>/*!*/ exprs) {
+      Contract.Requires(cce.NonNullElements(exprs));
+      wr.Write("(");
+      string sep = "";
+      foreach (Expression e in exprs) {
+        wr.Write(sep);
+        TrExpr(e);
+        sep = ", ";
+      }
+      wr.Write(")");
+    }
+
+    void TrExpr(Expression expr)
+    {
+      Contract.Requires(expr != null);
+      if (expr is LiteralExpr) {
+        LiteralExpr e = (LiteralExpr)expr;
+        if (e.Value == null) {
+          wr.Write("null");
+        } else if (e.Value is bool) {
+          wr.Write((bool)e.Value ? "true" : "false");
+        } else if (e.Value is BigInteger) {
+          BigInteger i = (BigInteger)e.Value;
+          if (new BigInteger(int.MinValue) <= i && i <= new BigInteger(int.MaxValue)) {
+            wr.Write("new BigInteger({0})", i);
+          } else {
+            wr.Write("BigInteger.Parse(\"{0}\")", i);
+          }
+        } else {
+          Contract.Assert(false); throw new cce.UnreachableException();  // unexpected literal
+        }
+
+      } else if (expr is ThisExpr) {
+        wr.Write("this");
+
+      } else if (expr is IdentifierExpr) {
+        IdentifierExpr e = (IdentifierExpr)expr;
+        wr.Write("@" + e.Var.Name);
+
+      } else if (expr is SetDisplayExpr) {
+        SetDisplayExpr e = (SetDisplayExpr)expr;
+        Type elType = cce.NonNull((SetType)e.Type).Arg;
+        wr.Write("{0}<{1}>.FromElements", DafnySetClass, TypeName(elType));
+        TrExprList(e.Elements);
+
+      } else if (expr is MultiSetDisplayExpr) {
+        MultiSetDisplayExpr e = (MultiSetDisplayExpr)expr;
+        Type elType = cce.NonNull((MultiSetType)e.Type).Arg;
+        wr.Write("{0}<{1}>.FromElements", DafnyMultiSetClass, TypeName(elType));
+        TrExprList(e.Elements);
+        
+      } else if (expr is SeqDisplayExpr) {
+        SeqDisplayExpr e = (SeqDisplayExpr)expr;
+        Type elType = cce.NonNull((SeqType)e.Type).Arg;
+        wr.Write("{0}<{1}>.FromElements", DafnySeqClass, TypeName(elType));
+        TrExprList(e.Elements);
+
+      } else if (expr is FieldSelectExpr) {
+        FieldSelectExpr e = (FieldSelectExpr)expr;
+        SpecialField sf = e.Field as SpecialField;
+        if (sf != null) {
+          wr.Write(sf.PreString);
+          TrParenExpr(e.Obj);
+          wr.Write(".{0}", sf.CompiledName);
+          wr.Write(sf.PostString);
+        } else {
+          TrParenExpr(e.Obj);
+          wr.Write(".@{0}", e.Field.Name);
+        }
+
+      } else if (expr is SeqSelectExpr) {
+        SeqSelectExpr e = (SeqSelectExpr)expr;
+        Contract.Assert(e.Seq.Type != null);
+        if (e.Seq.Type.IsArrayType) {
+          if (e.SelectOne) {
+            Contract.Assert(e.E0 != null && e.E1 == null);
+            TrParenExpr(e.Seq);
+            wr.Write("[(int)");
+            TrParenExpr(e.E0);
+            wr.Write("]");
+          } else {
+            TrParenExpr("Dafny.Helpers.SeqFromArray", e.Seq);
+            if (e.E1 != null) {
+              TrParenExpr(".Take", e.E1);
+            }
+            if (e.E0 != null) {
+              TrParenExpr(".Drop", e.E0);
+            }
+          }
+        } else if (e.SelectOne) {
+          Contract.Assert(e.E0 != null && e.E1 == null);
+          TrParenExpr(e.Seq);
+          TrParenExpr(".Select", e.E0);
+        } else {
+          TrParenExpr(e.Seq);
+          if (e.E1 != null) {
+            TrParenExpr(".Take", e.E1);
+          }
+          if (e.E0 != null) {
+            TrParenExpr(".Drop", e.E0);
+          }
+        }
+      } else if (expr is MultiSetFormingExpr) {
+        MultiSetFormingExpr e = (MultiSetFormingExpr)expr;
+        wr.Write("{0}<{1}>", DafnyMultiSetClass, TypeName(((CollectionType)e.E.Type).Arg));
+        if (e.E.Type is SeqType) {
+          TrParenExpr(".FromSeq", e.E);
+        } else if (e.E.Type is SetType) {
+          TrParenExpr(".FromSet", e.E);
+        } else {
+          Contract.Assert(false); throw new cce.UnreachableException();
+        }
+      } else if (expr is MultiSelectExpr) {
+        MultiSelectExpr e = (MultiSelectExpr)expr;
+        TrParenExpr(e.Array);
+        string prefix = "[";
+        foreach (Expression idx in e.Indices) {
+          wr.Write("{0}(int)", prefix);
+          TrParenExpr(idx);
+          prefix = ", ";
+        }
+        wr.Write("]");
+
+      } else if (expr is SeqUpdateExpr) {
+        SeqUpdateExpr e = (SeqUpdateExpr)expr;
+        TrParenExpr(e.Seq);
+        wr.Write(".Update(");
+        TrExpr(e.Index);
+        wr.Write(", ");
+        TrExpr(e.Value);
+        wr.Write(")");
+
+      } else if (expr is FunctionCallExpr) {
+        FunctionCallExpr e = (FunctionCallExpr)expr;
+        Function f = cce.NonNull(e.Function);
+        if (f.IsStatic) {
+          wr.Write(TypeName(cce.NonNull(e.Receiver.Type)));
+        } else {
+          TrParenExpr(e.Receiver);
+        }
+        wr.Write(".@{0}", f.Name);
+        wr.Write("(");
+        string sep = "";
+        for (int i = 0; i < e.Args.Count; i++) {
+          if (!e.Function.Formals[i].IsGhost) {
+            wr.Write(sep);
+            TrExpr(e.Args[i]);
+            sep = ", ";
+          }
+        }
+        wr.Write(")");
+
+      } else if (expr is DatatypeValue) {
+        DatatypeValue dtv = (DatatypeValue)expr;
+        Contract.Assert(dtv.Ctor != null);  // since dtv has been successfully resolved
+        wr.Write("new {0}(new {1}", dtv.DatatypeName, DtCtorName(dtv.Ctor));
+        if (dtv.InferredTypeArgs.Count != 0) {
+          wr.Write("<{0}>", TypeNames(dtv.InferredTypeArgs));
+        }
+        wr.Write("(");
+        string sep = "";
+        for (int i = 0; i < dtv.Arguments.Count; i++) {
+          Formal formal = dtv.Ctor.Formals[i];
+          if (!formal.IsGhost) {
+            wr.Write(sep);
+            TrExpr(dtv.Arguments[i]);
+            sep = ", ";
+          }
+        }
+        wr.Write("))");
+
+      } else if (expr is OldExpr) {
+        Contract.Assert(false); throw new cce.UnreachableException();  // 'old' is always a ghost (right?)
+
+      } else if (expr is FreshExpr) {
+        Contract.Assert(false); throw new cce.UnreachableException();  // 'fresh' is always a ghost
+
+      } else if (expr is UnaryExpr) {
+        UnaryExpr e = (UnaryExpr)expr;
+        switch (e.Op) {
+          case UnaryExpr.Opcode.Not:
+            wr.Write("!");
+            TrParenExpr(e.E);
+            break;
+          case UnaryExpr.Opcode.SetChoose:
+            TrParenExpr(e.E);
+            wr.Write(".Choose()");
+            break;
+          case UnaryExpr.Opcode.SeqLength:
+            if (cce.NonNull(e.E.Type).IsArrayType) {
+              wr.Write("new BigInteger(");
+              TrParenExpr(e.E);
+              wr.Write(".Length)");
+            } else {
+              TrParenExpr(e.E);
+              wr.Write(".Length");
+            }
+            break;
+          default:
+            Contract.Assert(false); throw new cce.UnreachableException();  // unexpected unary expression
+        }
+
+      } else if (expr is BinaryExpr) {
+        BinaryExpr e = (BinaryExpr)expr;
+        string opString = null;
+        string preOpString = "";
+        string callString = null;
+
+        switch (e.ResolvedOp) {
+          case BinaryExpr.ResolvedOpcode.Iff:
+            opString = "==";  break;
+          case BinaryExpr.ResolvedOpcode.Imp:
+            preOpString = "!";  opString = "||";  break;
+          case BinaryExpr.ResolvedOpcode.Or:
+            opString = "||";  break;
+          case BinaryExpr.ResolvedOpcode.And:
+            opString = "&&";  break;
+
+          case BinaryExpr.ResolvedOpcode.EqCommon: {
+            Type t = cce.NonNull(e.E0.Type);
+            if (t.IsDatatype || t.IsTypeParameter) {
+              callString = "Equals";
+            } else {
+              opString = "==";
+            }
+            break;
+          }
+          case BinaryExpr.ResolvedOpcode.NeqCommon: {
+            Type t = cce.NonNull(e.E0.Type);
+            if (t.IsDatatype || t.IsTypeParameter) {
+              preOpString = "!";
+              callString = "Equals";
+            } else {
+              opString = "!=";
+            }
+            break;
+          }
+
+          case BinaryExpr.ResolvedOpcode.Lt:
+            opString = "<";  break;
+          case BinaryExpr.ResolvedOpcode.Le:
+            opString = "<=";  break;
+          case BinaryExpr.ResolvedOpcode.Ge:
+            opString = ">=";  break;
+          case BinaryExpr.ResolvedOpcode.Gt:
+            opString = ">";  break;
+          case BinaryExpr.ResolvedOpcode.Add:
+            opString = "+";  break;
+          case BinaryExpr.ResolvedOpcode.Sub:
+            opString = "-";  break;
+          case BinaryExpr.ResolvedOpcode.Mul:
+            opString = "*";  break;
+          case BinaryExpr.ResolvedOpcode.Div:
+            wr.Write("Dafny.Helpers.EuclideanDivision(");
+            TrParenExpr(e.E0);
+            wr.Write(", ");
+            TrExpr(e.E1);
+            wr.Write(")");
+            break;
+          case BinaryExpr.ResolvedOpcode.Mod:
+            wr.Write("Dafny.Helpers.EuclideanModulus(");
+            TrParenExpr(e.E0);
+            wr.Write(", ");
+            TrExpr(e.E1);
+            wr.Write(")");
+            break;
+          case BinaryExpr.ResolvedOpcode.SetEq:
+          case BinaryExpr.ResolvedOpcode.MultiSetEq:
+          case BinaryExpr.ResolvedOpcode.SeqEq:
+            callString = "Equals";  break;
+          case BinaryExpr.ResolvedOpcode.SetNeq:
+          case BinaryExpr.ResolvedOpcode.MultiSetNeq:
+          case BinaryExpr.ResolvedOpcode.SeqNeq:
+            preOpString = "!";  callString = "Equals";  break;
+          case BinaryExpr.ResolvedOpcode.ProperSubset:
+          case BinaryExpr.ResolvedOpcode.ProperMultiSubset:
+            callString = "IsProperSubsetOf";  break;
+          case BinaryExpr.ResolvedOpcode.Subset:
+          case BinaryExpr.ResolvedOpcode.MultiSubset:
+            callString = "IsSubsetOf";  break;
+          case BinaryExpr.ResolvedOpcode.Superset:
+          case BinaryExpr.ResolvedOpcode.MultiSuperset:
+            callString = "IsSupersetOf";  break;
+          case BinaryExpr.ResolvedOpcode.ProperSuperset:
+          case BinaryExpr.ResolvedOpcode.ProperMultiSuperset:
+            callString = "IsProperSupersetOf";  break;
+          case BinaryExpr.ResolvedOpcode.Disjoint:
+          case BinaryExpr.ResolvedOpcode.MultiSetDisjoint:
+            callString = "IsDisjointFrom";  break;
+          case BinaryExpr.ResolvedOpcode.InSet:
+          case BinaryExpr.ResolvedOpcode.InMultiSet:
+            TrParenExpr(e.E1);
+            wr.Write(".Contains(");
+            TrExpr(e.E0);
+            wr.Write(")");
+            break;
+          case BinaryExpr.ResolvedOpcode.NotInSet:
+          case BinaryExpr.ResolvedOpcode.NotInMultiSet:
+            wr.Write("!");
+            TrParenExpr(e.E1);
+            wr.Write(".Contains(");
+            TrExpr(e.E0);
+            wr.Write(")");
+            break;
+          case BinaryExpr.ResolvedOpcode.Union:
+          case BinaryExpr.ResolvedOpcode.MultiSetUnion:
+            callString = "Union";  break;
+          case BinaryExpr.ResolvedOpcode.Intersection:
+          case BinaryExpr.ResolvedOpcode.MultiSetIntersection:
+            callString = "Intersect";  break;
+          case BinaryExpr.ResolvedOpcode.SetDifference:
+          case BinaryExpr.ResolvedOpcode.MultiSetDifference:
+            callString = "Difference";  break;
+
+          case BinaryExpr.ResolvedOpcode.ProperPrefix:
+            callString = "IsProperPrefixOf";  break;
+          case BinaryExpr.ResolvedOpcode.Prefix:
+            callString = "IsPrefixOf";  break;
+          case BinaryExpr.ResolvedOpcode.Concat:
+            callString = "Concat";  break;
+          case BinaryExpr.ResolvedOpcode.InSeq:
+            TrParenExpr(e.E1);
+            wr.Write(".Contains(");
+            TrExpr(e.E0);
+            wr.Write(")");
+            break;
+          case BinaryExpr.ResolvedOpcode.NotInSeq:
+            wr.Write("!");
+            TrParenExpr(e.E1);
+            wr.Write(".Contains(");
+            TrExpr(e.E0);
+            wr.Write(")");
+            break;
+
+          default:
+            Contract.Assert(false); throw new cce.UnreachableException();  // unexpected binary expression
+        }
+        if (opString != null) {
+          wr.Write(preOpString);
+          TrParenExpr(e.E0);
+          wr.Write(" {0} ", opString);
+          TrParenExpr(e.E1);
+        } else if (callString != null) {
+          wr.Write(preOpString);
+          TrParenExpr(e.E0);
+          wr.Write(".{0}(", callString);
+          TrExpr(e.E1);
+          wr.Write(")");
+        }
+
+      } else if (expr is QuantifierExpr) {
+        var e = (QuantifierExpr)expr;
+        Contract.Assert(e.Bounds != null);  // for non-ghost quantifiers, the resolver would have insisted on finding bounds
+        var n = e.BoundVars.Count;
+        Contract.Assert(e.Bounds.Count == n);
+        for (int i = 0; i < n; i++) {
+          var bound = e.Bounds[i];
+          var bv = e.BoundVars[i];
+          // emit:  Dafny.Helpers.QuantX(boundsInformation, isForall, bv => body)
+          if (bound is QuantifierExpr.BoolBoundedPool) {
+            wr.Write("Dafny.Helpers.QuantBool(");
+          } else if (bound is QuantifierExpr.IntBoundedPool) {
+            var b = (QuantifierExpr.IntBoundedPool)bound;
+            wr.Write("Dafny.Helpers.QuantInt(");
+            TrExpr(b.LowerBound);
+            wr.Write(", ");
+            TrExpr(b.UpperBound);
+            wr.Write(", ");
+          } else if (bound is QuantifierExpr.SetBoundedPool) {
+            var b = (QuantifierExpr.SetBoundedPool)bound;
+            wr.Write("Dafny.Helpers.QuantSet(");
+            TrExpr(b.Set);
+            wr.Write(", ");
+          } else if (bound is QuantifierExpr.SeqBoundedPool) {
+            var b = (QuantifierExpr.SeqBoundedPool)bound;
+            wr.Write("Dafny.Helpers.QuantSeq(");
+            TrExpr(b.Seq);
+            wr.Write(", ");
+          } else {
+            Contract.Assert(false); throw new cce.UnreachableException();  // unexpected BoundedPool type
+          }
+          wr.Write("{0}, ", expr is ForallExpr ? "true" : "false");
+          wr.Write("@{0} => ", bv.Name);
+        }
+        TrExpr(e.LogicalBody());
+        for (int i = 0; i < n; i++) {
+          wr.Write(")");
+        }
+
+      } else if (expr is SetComprehension) {
+        var e = (SetComprehension)expr;
+        // For "set i,j,k,l | R(i,j,k,l) :: Term(i,j,k,l)" where the term has type "G", emit something like:
+        // ((ComprehensionDelegate<G>)delegate() {
+        //   var _coll = new List<G>();
+        //   foreach (L l in sq.Elements) {
+        //     foreach (K k in st.Elements) {
+        //       for (BigInteger j = Lo; j < Hi; j++) {
+        //         for (bool i in Helper.AllBooleans) {
+        //           if (R(i,j,k,l)) {
+        //             _coll.Add(Term(i,j,k,l));
+        //           }
+        //         }
+        //       }
+        //     }
+        //   }
+        //   return Dafny.Set<G>.FromCollection(_coll);
+        // })()
+        Contract.Assert(e.Bounds != null);  // the resolver would have insisted on finding bounds
+        var typeName = TypeName(((SetType)e.Type).Arg);
+        wr.Write("((Dafny.Helpers.ComprehensionDelegate<{0}>)delegate() {{ ", typeName);
+        wr.Write("var _coll = new System.Collections.Generic.List<{0}>(); ", typeName);
+        var n = e.BoundVars.Count;
+        Contract.Assert(e.Bounds.Count == n);
+        for (int i = 0; i < n; i++) {
+          var bound = e.Bounds[i];
+          var bv = e.BoundVars[i];
+          if (bound is QuantifierExpr.BoolBoundedPool) {
+            wr.Write("foreach (var @{0} in Dafny.Helpers.AllBooleans) {{ ", bv.Name);
+          } else if (bound is QuantifierExpr.IntBoundedPool) {
+            var b = (QuantifierExpr.IntBoundedPool)bound;
+            wr.Write("for (var @{0} = ", bv.Name);
+            TrExpr(b.LowerBound);
+            wr.Write("; @{0} < ", bv.Name);
+            TrExpr(b.UpperBound);
+            wr.Write("; @{0}++) {{ ", bv.Name);
+          } else if (bound is QuantifierExpr.SetBoundedPool) {
+            var b = (QuantifierExpr.SetBoundedPool)bound;
+            wr.Write("foreach (var @{0} in (", bv.Name);
+            TrExpr(b.Set);
+            wr.Write(").Elements) { ");
+          } else if (bound is QuantifierExpr.SeqBoundedPool) {
+            var b = (QuantifierExpr.SeqBoundedPool)bound;
+            wr.Write("foreach (var @{0} in (", bv.Name);
+            TrExpr(b.Seq);
+            wr.Write(").Elements) { ");
+          } else {
+            Contract.Assert(false); throw new cce.UnreachableException();  // unexpected BoundedPool type
+          }
+        }
+        wr.Write("if (");
+        TrExpr(e.Range);
+        wr.Write(") { _coll.Add(");
+        TrExpr(e.Term);
+        wr.Write("); }");
+        for (int i = 0; i < n; i++) {
+          wr.Write("}");
+        }
+        wr.Write("return Dafny.Set<{0}>.FromCollection(_coll); ", typeName);
+        wr.Write("})()");
+
+      } else if (expr is ITEExpr) {
+        ITEExpr e = (ITEExpr)expr;
+        wr.Write("(");
+        TrExpr(e.Test);
+        wr.Write(") ? (");
+        TrExpr(e.Thn);
+        wr.Write(") : (");
+        TrExpr(e.Els);
+        wr.Write(")");
+
+      } else if (expr is ConcreteSyntaxExpression) {
+        var e = (ConcreteSyntaxExpression)expr;
+        TrExpr(e.ResolvedExpression);
+
+      } else {
+        Contract.Assert(false); throw new cce.UnreachableException();  // unexpected expression
+      }
+    }
+  }
+}
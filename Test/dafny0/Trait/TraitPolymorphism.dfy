--- conflicted
+++ resolved
@@ -46,15 +46,6 @@
 
 
 
-<<<<<<< HEAD
-method Good(c: C1) returns (t: T1)
-ensures c == t;
-{
-    t := c;    
-}
-
-method Bad1(c: C1) returns (t: T2)
-=======
 method Good() returns (c: C1, t: T1)
 ensures c == t;
 {
@@ -62,17 +53,12 @@
 }
 
 method Bad1() returns (c: C1, t: T2)
->>>>>>> 16b7d12d
 ensures c == t;
 {
     t := c;  //error, C1 has not implemented T2
 }
 
-<<<<<<< HEAD
-method Bad2(c: C1) returns (t: T1)
-=======
 method Bad2() returns (c: C1, t: T1)
->>>>>>> 16b7d12d
 ensures c == t;
 {
     c := t;  //error, can not assign a trait to a class

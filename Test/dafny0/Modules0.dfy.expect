--- conflicted
+++ resolved
@@ -23,21 +23,13 @@
 Modules0.dfy(289,17): Error: expected method call, found expression
 Modules0.dfy(290,16): Error: type of the receiver is not fully determined at this program point
 Modules0.dfy(290,17): Error: expected method call, found expression
-<<<<<<< HEAD
-Modules0.dfy(314,18): Error: second argument to "in" must be a set, multiset, or sequence with elements of type Q_Imp.Node, or a map with domain Q_Imp.Node (instead got set<Node>)
-Modules0.dfy(318,13): Error: arguments must have the same type (got Q_Imp.Node and Node)
-=======
 Modules0.dfy(314,18): Error: second argument to "in" must be a set, multiset, or sequence with elements of type Q_Imp.Node, or a map with domain Q_Imp.Node (instead got set<Node>) (expecting element type Q_Imp.Node <: Node)
->>>>>>> 16b7d12d
 Modules0.dfy(319,11): Error: Undeclared top-level type or type parameter: LongLostModule (did you forget to qualify a name or declare a module import 'opened?')
 Modules0.dfy(320,11): Error: Undeclared top-level type or type parameter: Wazzup (did you forget to qualify a name or declare a module import 'opened?')
 Modules0.dfy(321,17): Error: module 'Q_Imp' does not declare a type 'Edon'
 Modules0.dfy(323,10): Error: new can be applied only to reference types (got Q_Imp.List<?>)
 Modules0.dfy(324,30): Error: member Create does not exist in class Klassy
-<<<<<<< HEAD
-=======
 Modules0.dfy(318,13): Error: arguments must have the same type (got Q_Imp.Node and Node)
->>>>>>> 16b7d12d
 Modules0.dfy(348,11): Error: a datatype declaration (T) in a refinement module can only replace an opaque type declaration
 Modules0.dfy(101,14): Error: Undeclared top-level type or type parameter: MyClassY (did you forget to qualify a name or declare a module import 'opened?')
 32 resolution/type errors detected in Modules0.dfy
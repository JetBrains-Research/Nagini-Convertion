// RUN: %dafny /rprint:"%t.rprint" /autoTriggers:1 "%s" > "%t"
// RUN: %diff "%s.expect" "%t"
// Rustan Leino, Nov 2015

// Module M0 gives the high-level specification of the UnionFind data structure
abstract module M0 {
  class Element { }

  class {:autocontracts} UnionFind {
    ghost var M: map<Element, Element>
    protected predicate Valid()
<<<<<<< HEAD
      reads this, Repr
=======
>>>>>>> 45719282

    constructor ()
      ensures M == map[]
    {
      Repr, M:= {this}, map[];
    }

    method New() returns (e: Element)
      ensures old(e !in M && forall e' :: e' in M ==> M[e'] != e)
      ensures M == old(M)[e := e]

    method Find(e: Element) returns (r: Element)
      requires e in M
      ensures M == old(M) && M[e] == r

    method Union(e0: Element, e1: Element) returns (ghost r: Element)
      requires e0 in M && e1 in M
      ensures r in old(M) && old(M[r] == M[e0] || M[r] == M[e1])
      ensures M == map e | e in old(M) :: old(if M[e] == M[e0] || M[e] == M[e1] then r else M[e])
  }
}

// Module M1 gives the concrete data structure used in UnionFind, along with the invariant of
// that data structure.  It also implements the New method and, by declaring a new method Join,
// the Union method.
abstract module M1 refines M0 {
  datatype Contents = Root(depth: nat) | Link(next: Element)
  class Element {
    var c: Contents
  }

  type CMap = map<Element, Contents>
  predicate GoodCMap(C: CMap)
  {
    null !in C && forall f :: f in C && C[f].Link? ==> C[f].next in C
  }

  class UnionFind {
    protected predicate Valid...
    {
      (forall e :: e in M ==> e in Repr && M[e] in M && M[M[e]] == M[e]) &&
      (forall e :: e in M && e.c.Link? ==> e.c.next in M) &&
      (forall e :: e in M ==> M[e].c.Root? && Reaches(M[e].c.depth, e, M[e], Collect()))
    }

    // This function returns a snapshot of the .c fields of the objects in the domain of M
<<<<<<< HEAD
    function Collect(): CMap
=======
    function {:autocontracts false} Collect(): CMap
>>>>>>> 45719282
      requires null !in M && forall f :: f in M && f.c.Link? ==> f.c.next in M
      reads this, set a | a in M
      ensures GoodCMap(Collect())
    {
      map e | e in M :: e.c
    }
<<<<<<< HEAD
    predicate Reaches(d: nat, e: Element, r: Element, C: CMap)
=======
    predicate {:autocontracts false} Reaches(d: nat, e: Element, r: Element, C: CMap)
>>>>>>> 45719282
      requires GoodCMap(C)
      requires e in C
    {
      match C[e]
      case Root(_) => e == r
      case Link(next) => d != 0 && Reaches(d-1, next, r, C)
    }
    lemma {:autocontracts false} Reaches_Monotonic(d: nat, e: Element, r: Element, C: CMap, C': CMap)
      requires GoodCMap(C) && GoodCMap(C')
      requires e in C
      requires Reaches(d, e, r, C) && forall f :: f in C ==> f in C' && C[f] == C'[f]
      ensures Reaches(d, e, r, C')
    {
    }

    method New...
    {
      e := new Element;
      e.c := Root(0);
      Repr := Repr + {e};
      M := M[e := e];
      assert Reaches(0, e, e, Collect());
      forall f | f in M
        ensures M[f].c.Root? && Reaches(M[f].c.depth, f, M[f], Collect())
      {
        if f != e {
          Reaches_Monotonic(M[f].c.depth, f, M[f], old(Collect()), Collect());
        }
      }
    }

    method Union...
    {
      var r0 := Find(e0);
      var r1 := Find(e1);
      r := Join(r0, r1);
    }

    method Join(r0: Element, r1: Element) returns (ghost r: Element)
      requires r0 in M && r1 in M && M[r0] == r0 && M[r1] == r1
      ensures r == r0 || r == r1
      ensures M == map e | e in old(M) :: old(if M[e] == r0 || M[e] == r1 then r else M[e])
  }

  // stupid help lemma to get around boxing
  lemma MapsEqual<D>(m: map<D, D>, n: map<D, D>)
    requires forall d :: d in m <==> d in n;
    requires forall d :: d in m ==> m[d] == n[d]
    ensures m == n
  {
  }
}

// Module M2 adds the implementation of Find, together with the proofs needed for the verification.
abstract module M2 refines M1 {
  class UnionFind {
    method Find...
    {
      r := FindAux(M[e].c.depth, e);
    }

    lemma NextReachesSame(e: Element)
      requires e in M && e.c.Link?
      ensures M[e] == M[e.c.next]
    {
      var next := e.c.next;
      var d0, d1 := M[e].c.depth, M[next].c.depth;
      assert Reaches(d0 - 1, next, M[e], Collect());
      assert Reaches(d1, next, M[next], Collect());
      Reaches_SinkIsFunctionOfStart(d0 - 1, d1, next, M[e], M[next], Collect());
    }

    lemma {:autocontracts false} Reaches_SinkIsFunctionOfStart(d0: nat, d1: nat, e: Element, r0: Element, r1: Element, C: CMap)
      requires GoodCMap(C)
      requires e in C
      requires Reaches(d0, e, r0, C) && Reaches(d1, e, r1, C)
      ensures r0 == r1
    {
    }

    method FindAux(ghost d: nat, e: Element) returns (r: Element)
      requires e in M && Reaches(d, e, M[e], Collect())
      ensures M == old(M) && M[e] == r
      ensures forall d: nat, e, r :: e in old(Collect()) && Reaches(d, e, r, old(Collect())) ==> Reaches(d, e, r, Collect())
    {
      match e.c
      case Root(_) =>
        r := e;
      case Link(next) =>
        NextReachesSame(e);
        r := FindAux(d-1, next);
        ghost var C := Collect();  // take a snapshot of all the .c fields
        e.c := Link(r);
        UpdateMaintainsReaches(d, e, r, C, Collect());
    }

    lemma {:autocontracts false} UpdateMaintainsReaches(td: nat, tt: Element, tm: Element, C: CMap, C': CMap)
      requires GoodCMap(C)
      requires tt in C && Reaches(td, tt, tm, C)
      requires C' == C[tt := Link(tm)] && C'[tt].Link? && tm in C' && C'[tm].Root?
      requires null !in C' && forall f :: f in C && C'[f].Link? ==> C'[f].next in C
      ensures forall d: nat, e, r :: e in C && Reaches(d, e, r, C) ==> Reaches(d, e, r, C')
    {
      forall d: nat, e, r | e in C && Reaches(d, e, r, C)
        ensures Reaches(d, e, r, C')
      {
        ConstructReach(d, e, r, C, td, tt, tm, C');
      }
    }

    lemma {:autocontracts false} ConstructReach(d: nat, e: Element, r: Element, C: CMap, td: nat, tt: Element, tm: Element, C': CMap)
      requires GoodCMap(C)
      requires e in C
      requires Reaches(d, e, r, C)
      requires tt in C && Reaches(td, tt, tm, C);
      requires C' == C[tt := Link(tm)] && C'[tt].Link? && tm in C' && C'[tm].Root?
      requires GoodCMap(C')
      ensures Reaches(d, e, r, C')
    {
      if e == tt {
        Reaches_SinkIsFunctionOfStart(d, td, e, r, tm, C);
      } else {
        match C[e]
        case Root(_) =>
        case Link(next) =>
          ConstructReach(d-1, next, r, C, td, tt, tm, C');
        }
    }
  }
}

// Finally, module M3 adds the implementation of Join, along with what's required to
// verify its correctness.
module M3 refines M2 {
  class UnionFind {
    method Join...
    {
      if r0 == r1 {
        r := r0;
        MapsEqual(M, map e | e in M :: if M[e] == r0 || M[e] == r1 then r else M[e]);
        return;
      } else if r0.c.depth < r1.c.depth {
        r0.c := Link(r1);
        r := r1;
        M := map e | e in M :: if M[e] == r0 || M[e] == r1 then r else M[e];
        forall e | e in Collect()
          ensures M[e].c.Root? && Reaches(M[e].c.depth, e, M[e], Collect())
        {
          JoinMaintainsReaches0(r0, r1, old(Collect()), Collect());
          assert Reaches(old(M[e].c).depth, e, old(M)[e], old(Collect()));
        }
      } else if r1.c.depth < r0.c.depth {
        r1.c := Link(r0);
        r := r0;
        M := map e | e in M :: if M[e] == r0 || M[e] == r1 then r else M[e];
        forall e | e in Collect()
          ensures M[e].c.Root? && Reaches(M[e].c.depth, e, M[e], Collect())
        {
          JoinMaintainsReaches0(r1, r0, old(Collect()), Collect());
          assert Reaches(old(M[e].c).depth, e, old(M)[e], old(Collect()));
        }
      } else {
        r0.c := Link(r1);
        r1.c := Root(r1.c.depth + 1);
        r := r1;
        M := map e | e in M :: if M[e] == r0 || M[e] == r1 then r else M[e];
        forall e | e in Collect()
          ensures M[e].c.Root? && Reaches(M[e].c.depth, e, M[e], Collect())
        {
          JoinMaintainsReaches1(r0, r1, old(Collect()), Collect());
          assert Reaches(old(M[e].c).depth, e, old(M)[e], old(Collect()));
        }
      }
    }

    lemma {:autocontracts false} JoinMaintainsReaches1(r0: Element, r1: Element, C: CMap, C': CMap)
      requires GoodCMap(C)
      requires r0 in C && r1 in C && C[r0].Root? && C[r1].Root? && C[r0].depth == C[r1].depth && r0 != r1
      requires C' == C[r0 := Link(r1)][r1 := Root(C[r1].depth + 1)]
      requires GoodCMap(C')
      ensures forall d: nat, e, r :: e in C && Reaches(d, e, r, C) && r != r0 && r != r1 ==> Reaches(d, e, r, C')  // proved automatically by induction
      ensures forall e :: e in C && Reaches(C[r0].depth, e, r0, C) ==> Reaches(C'[r1].depth, e, r1, C')
      ensures forall e :: e in C && Reaches(C[r1].depth, e, r1, C) ==> Reaches(C'[r1].depth, e, r1, C')
    {
      forall e | e in C && Reaches(C[r0].depth, e, r0, C)
        ensures Reaches(C'[r1].depth, e, r1, C')
      {
        ExtendedReach'(e, C, C[r0].depth, C'[r1].depth, r0, r1, C');
      }
      forall e | e in C && Reaches(C[r1].depth, e, r1, C)
        ensures Reaches(C'[r1].depth, e, r1, C')
      {
        ReachUnaffectedByChangeFromRoot'(C[r1].depth, e, r1, C, C[r0].depth, r0, r1, C');
      }
    }

    lemma {:autocontracts false} ReachUnaffectedByChangeFromRoot'(d: nat, e: Element, r: Element, C: CMap, td: nat, r0: Element, r1: Element, C': CMap)
      requires GoodCMap(C)
      requires e in C && Reaches(d, e, r, C)
      requires r0 in C && r1 in C && C[r0].Root? && C[r1].Root? && C[r0].depth == C[r1].depth && r0 != r1
      requires C[r0].Root? && C' == C[r0 := Link(r1)][r1 := Root(C[r1].depth + 1)]
      requires Reaches(td, r0, r0, C) && r0 != r
      requires GoodCMap(C')
      ensures Reaches(d+1, e, r, C')
    {
    }

    lemma {:autocontracts false} ExtendedReach'(e: Element, C: CMap, d0: nat, d1: nat, r0: Element, r1: Element, C': CMap)
      requires GoodCMap(C) && GoodCMap(C')
      requires r0 in C && r1 in C && C[r0].Root? && C[r1].Root? && C[r0].depth == C[r1].depth && r0 != r1
      requires C' == C[r0 := Link(r1)][r1 := Root(C[r1].depth + 1)]
      requires C[r0].Root? && d0 <= C[r0].depth && C[r1].Root? && d1 <= C'[r1].depth && d0 < d1
      requires e in C && Reaches(d0, e, r0, C)
      ensures Reaches(d1, e, r1, C')
    {
      match C[e]
      case Root(_) =>
      case Link(next) =>
        ExtendedReach'(next, C, d0-1, d1-1, r0, r1, C');
    }

    lemma {:autocontracts false} JoinMaintainsReaches0(r0: Element, r1: Element, C: CMap, C': CMap)
      requires GoodCMap(C)
      requires r0 in C && r1 in C && C[r0].Root? && C[r1].Root? && C[r0].depth < C[r1].depth
      requires C' == C[r0 := Link(r1)]
      requires GoodCMap(C')
      ensures forall d: nat, e, r :: e in C && Reaches(d, e, r, C) && r != r0 ==> Reaches(d, e, r, C')
      ensures forall e :: e in C && Reaches(C[r0].depth, e, r0, C) ==> Reaches(C[r1].depth, e, r1, C')
    {
      forall d: nat, e, r | e in C && Reaches(d, e, r, C) && r != r0
        ensures Reaches(d, e, r, C')
      {
        ReachUnaffectedByChangeFromRoot(d, e, r, C, C[r0].depth, r0, r1, C');
      }
      forall e | e in C && Reaches(C[r0].depth, e, r0, C)
        ensures Reaches(C[r1].depth, e, r1, C')
      {
        ExtendedReach(e, C, C[r0].depth, C[r1].depth, r0, r1, C');
      }
    }

    lemma {:autocontracts false} ReachUnaffectedByChangeFromRoot(d: nat, e: Element, r: Element, C: CMap, td: nat, tt: Element, tm: Element, C': CMap)
      requires GoodCMap(C)
      requires e in C && Reaches(d, e, r, C)
      requires tt in C && Reaches(td, tt, tt, C) && tt != r
      requires C[tt].Root? && C' == C[tt := Link(tm)]
      requires GoodCMap(C')
      ensures Reaches(d, e, r, C')
    {
    }

    lemma {:autocontracts false} ExtendedReach(e: Element, C: CMap, d0: nat, d1: nat, r0: Element, r1: Element, C': CMap)
      requires GoodCMap(C) && GoodCMap(C')
      requires r0 in C && r1 in C && r0 != r1
      requires C' == C[r0 := Link(r1)]
      requires C[r0].Root? && d0 <= C[r0].depth && C[r1].Root? && d1 <= C[r1].depth && d0 < d1
      requires e in C && Reaches(d0, e, r0, C)
      ensures Reaches(d1, e, r1, C')
    {
      match C[e]
      case Root(_) =>
      case Link(next) =>
        ExtendedReach(next, C, d0-1, d1-1, r0, r1, C');
    }
  }
}<|MERGE_RESOLUTION|>--- conflicted
+++ resolved
@@ -9,10 +9,6 @@
   class {:autocontracts} UnionFind {
     ghost var M: map<Element, Element>
     protected predicate Valid()
-<<<<<<< HEAD
-      reads this, Repr
-=======
->>>>>>> 45719282
 
     constructor ()
       ensures M == map[]
@@ -59,22 +55,14 @@
     }
 
     // This function returns a snapshot of the .c fields of the objects in the domain of M
-<<<<<<< HEAD
-    function Collect(): CMap
-=======
     function {:autocontracts false} Collect(): CMap
->>>>>>> 45719282
       requires null !in M && forall f :: f in M && f.c.Link? ==> f.c.next in M
       reads this, set a | a in M
       ensures GoodCMap(Collect())
     {
       map e | e in M :: e.c
     }
-<<<<<<< HEAD
-    predicate Reaches(d: nat, e: Element, r: Element, C: CMap)
-=======
     predicate {:autocontracts false} Reaches(d: nat, e: Element, r: Element, C: CMap)
->>>>>>> 45719282
       requires GoodCMap(C)
       requires e in C
     {

--- conflicted
+++ resolved
@@ -1,4 +1,3 @@
-<<<<<<< HEAD
 // Dafny prelude
 // Created 9 February 2008 by Rustan Leino.
 // Converted to Boogie 2 on 28 June 2008.
@@ -14,6 +13,7 @@
 // ---------------------------------------------------------------
 
 type Ty;
+type Bv0 = int;
 
 const unique TBool : Ty;
 const unique TChar : Ty;
@@ -398,15 +398,15 @@
 function Real(x: int): real { real(x) }
 axiom (forall i: int :: { Int(Real(i)) } Int(Real(i)) == i);
 
-function {:inline true} _System.real.Trunc(x: real): int { Int(x) }
+function {:inline} _System.real.Floor(x: real): int { Int(x) }
 
 // ---------------------------------------------------------------
 // -- The heap ---------------------------------------------------
 // ---------------------------------------------------------------
 
 type Heap = <alpha>[ref,Field alpha]alpha;
-function {:inline true} read<alpha>(H:Heap, r:ref, f:Field alpha): alpha { H[r, f] }
-function {:inline true} update<alpha>(H:Heap, r:ref, f:Field alpha, v:alpha): Heap { H[r,f := v] }
+function {:inline} read<alpha>(H:Heap, r:ref, f:Field alpha): alpha { H[r, f] }
+function {:inline} update<alpha>(H:Heap, r:ref, f:Field alpha, v:alpha): Heap { H[r,f := v] }
 
 function $IsGoodHeap(Heap): bool;
 function $IsHeapAnchor(Heap): bool;
@@ -1117,1126 +1117,4 @@
 function {:never_pattern true} INTERNAL_gt_boogie(x:int, y:int) : bool { x > y }
 function {:never_pattern true} INTERNAL_ge_boogie(x:int, y:int) : bool { x >= y }
 
-// -------------------------------------------------------------------------
-=======
-// Dafny prelude
-// Created 9 February 2008 by Rustan Leino.
-// Converted to Boogie 2 on 28 June 2008.
-// Edited sequence axioms 20 October 2009 by Alex Summers.
-// Modified 2014 by Dan Rosen.
-// Copyright (c) 2008-2014, Microsoft.
-
-const $$Language$Dafny: bool;  // To be recognizable to the ModelViewer as
-axiom $$Language$Dafny;        // coming from a Dafny program.
-
-// ---------------------------------------------------------------
-// -- Types ------------------------------------------------------
-// ---------------------------------------------------------------
-
-type Ty;
-type Bv0 = int;
-
-const unique TBool : Ty;
-const unique TChar : Ty;
-const unique TInt  : Ty;
-const unique TNat  : Ty;
-const unique TReal : Ty;
-function TBitvector(int) : Ty;
-function TSet(Ty)      : Ty;
-function TISet(Ty)     : Ty;
-function TMultiSet(Ty) : Ty;
-function TSeq(Ty)      : Ty;
-function TMap(Ty, Ty)  : Ty;
-function TIMap(Ty, Ty) : Ty;
-
-function Inv0_TSet(Ty) : Ty;
-axiom (forall t: Ty :: { TSet(t) } Inv0_TSet(TSet(t)) == t);
-function Inv0_TISet(Ty) : Ty;
-axiom (forall t: Ty :: { TISet(t) } Inv0_TISet(TISet(t)) == t);
-function Inv0_TSeq(Ty) : Ty;
-axiom (forall t: Ty :: { TSeq(t) } Inv0_TSeq(TSeq(t)) == t);
-function Inv0_TMultiSet(Ty) : Ty;
-axiom (forall t: Ty :: { TMultiSet(t) } Inv0_TMultiSet(TMultiSet(t)) == t);
-function Inv0_TMap(Ty) : Ty;
-function Inv1_TMap(Ty) : Ty;
-axiom (forall t, u: Ty :: { TMap(t,u) } Inv0_TMap(TMap(t,u)) == t);
-axiom (forall t, u: Ty :: { TMap(t,u) } Inv1_TMap(TMap(t,u)) == u);
-function Inv0_TIMap(Ty) : Ty;
-function Inv1_TIMap(Ty) : Ty;
-axiom (forall t, u: Ty :: { TIMap(t,u) } Inv0_TIMap(TIMap(t,u)) == t);
-axiom (forall t, u: Ty :: { TIMap(t,u) } Inv1_TIMap(TIMap(t,u)) == u);
-
-// -- Classes and Datatypes --
-
-// -- Type Tags --
-type TyTag;
-function Tag(Ty) : TyTag;
-
-const unique TagBool     : TyTag;
-const unique TagChar     : TyTag;
-const unique TagInt      : TyTag;
-const unique TagNat      : TyTag;
-const unique TagReal     : TyTag;
-const unique TagSet      : TyTag;
-const unique TagISet     : TyTag;
-const unique TagMultiSet : TyTag;
-const unique TagSeq      : TyTag;
-const unique TagMap      : TyTag;
-const unique TagIMap     : TyTag;
-const unique TagClass    : TyTag;
-
-axiom Tag(TBool) == TagBool;
-axiom Tag(TChar) == TagChar;
-axiom Tag(TInt) == TagInt;
-axiom Tag(TNat) == TagNat;
-axiom Tag(TReal) == TagReal;
-axiom (forall t: Ty    :: { TSet(t) }      Tag(TSet(t))      == TagSet);
-axiom (forall t: Ty    :: { TISet(t) }     Tag(TISet(t))     == TagISet);
-axiom (forall t: Ty    :: { TMultiSet(t) } Tag(TMultiSet(t)) == TagMultiSet);
-axiom (forall t: Ty    :: { TSeq(t) }      Tag(TSeq(t))      == TagSeq);
-axiom (forall t, u: Ty :: { TMap(t,u) }    Tag(TMap(t,u))    == TagMap);
-axiom (forall t, u: Ty :: { TIMap(t,u) }   Tag(TIMap(t,u))   == TagIMap);
-
-// ---------------------------------------------------------------
-// -- Literals ---------------------------------------------------
-// ---------------------------------------------------------------
-function {:identity} LitInt(x: int): int { x }
-axiom (forall x: int :: { $Box(LitInt(x)) } $Box(LitInt(x)) == Lit($Box(x)) );
-function {:identity} LitReal(x: real): real { x }
-axiom (forall x: real :: { $Box(LitReal(x)) } $Box(LitReal(x)) == Lit($Box(x)) );
-function {:identity} Lit<T>(x: T): T { x }
-axiom (forall<T> x: T :: { $Box(Lit(x)) } $Box(Lit(x)) == Lit($Box(x)) );
-
-// ---------------------------------------------------------------
-// -- Characters -------------------------------------------------
-// ---------------------------------------------------------------
-
-type char;
-function char#FromInt(int): char;
-function char#ToInt(char): int;  // inverse of char#FromInt
-axiom (forall ch: char ::
-  { char#ToInt(ch) } 
-  char#FromInt(char#ToInt(ch)) == ch);
-axiom (forall n: int ::
-  { char#FromInt(n) }
-  0 <= n && n < 65536 ==> char#ToInt(char#FromInt(n)) == n);
-
-// ---------------------------------------------------------------
-// -- References -------------------------------------------------
-// ---------------------------------------------------------------
-
-type ref;
-const null: ref;
-
-// ---------------------------------------------------------------
-// -- Traits -----------------------------------------------------
-// ---------------------------------------------------------------
-
-const unique NoTraitAtAll: ClassName;
-function TraitParent(ClassName): ClassName;
-
-// ---------------------------------------------------------------
-// -- Boxing and unboxing ----------------------------------------
-// ---------------------------------------------------------------
-
-type Box;
-const $ArbitraryBoxValue: Box;
-
-function $Box<T>(T): Box;
-function $Unbox<T>(Box): T;
-
-axiom (forall<T> x : T :: { $Box(x) } $Unbox($Box(x)) == x);
-
-axiom (forall bx : Box ::
-    { $IsBox(bx, TInt) }
-    ( $IsBox(bx, TInt) ==> $Box($Unbox(bx) : int) == bx && $Is($Unbox(bx) : int, TInt)));
-axiom (forall bx : Box ::
-    { $IsBox(bx, TNat) }
-    ( $IsBox(bx, TNat) ==> $Box($Unbox(bx) : int) == bx && $Is($Unbox(bx) : int, TNat)));
-axiom (forall bx : Box ::
-    { $IsBox(bx, TReal) }
-    ( $IsBox(bx, TReal) ==> $Box($Unbox(bx) : real) == bx && $Is($Unbox(bx) : real, TReal)));
-axiom (forall bx : Box ::
-    { $IsBox(bx, TBool) }
-    ( $IsBox(bx, TBool) ==> $Box($Unbox(bx) : bool) == bx && $Is($Unbox(bx) : bool, TBool)));
-axiom (forall bx : Box ::
-    { $IsBox(bx, TChar) }
-    ( $IsBox(bx, TChar) ==> $Box($Unbox(bx) : char) == bx && $Is($Unbox(bx) : char, TChar)));
-axiom (forall bx : Box, t : Ty ::
-    { $IsBox(bx, TSet(t)) }
-    ( $IsBox(bx, TSet(t)) ==> $Box($Unbox(bx) : Set Box) == bx && $Is($Unbox(bx) : Set Box, TSet(t))));
-axiom (forall bx : Box, t : Ty ::
-    { $IsBox(bx, TISet(t)) }
-    ( $IsBox(bx, TISet(t)) ==> $Box($Unbox(bx) : ISet Box) == bx && $Is($Unbox(bx) : ISet Box, TISet(t))));
-axiom (forall bx : Box, t : Ty ::
-    { $IsBox(bx, TMultiSet(t)) }
-    ( $IsBox(bx, TMultiSet(t)) ==> $Box($Unbox(bx) : MultiSet Box) == bx && $Is($Unbox(bx) : MultiSet Box, TMultiSet(t))));
-axiom (forall bx : Box, t : Ty ::
-    { $IsBox(bx, TSeq(t)) }
-    ( $IsBox(bx, TSeq(t)) ==> $Box($Unbox(bx) : Seq Box) == bx && $Is($Unbox(bx) : Seq Box, TSeq(t))));
-axiom (forall bx : Box, s : Ty, t : Ty ::
-    { $IsBox(bx, TMap(s, t)) }
-    ( $IsBox(bx, TMap(s, t)) ==> $Box($Unbox(bx) : Map Box Box) == bx && $Is($Unbox(bx) : Map Box Box, TMap(s, t))));
-axiom (forall bx : Box, s : Ty, t : Ty ::
-    { $IsBox(bx, TIMap(s, t)) }
-    ( $IsBox(bx, TIMap(s, t)) ==> $Box($Unbox(bx) : IMap Box Box) == bx && $Is($Unbox(bx) : IMap Box Box, TIMap(s, t))));
-
-axiom (forall<T> v : T, t : Ty ::
-    { $IsBox($Box(v), t) }
-    ( $IsBox($Box(v), t) <==> $Is(v,t) ));
-axiom (forall<T> v : T, t : Ty, h : Heap ::
-    { $IsAllocBox($Box(v), t, h) }
-    ( $IsAllocBox($Box(v), t, h) <==> $IsAlloc(v,t,h) ));
-
-// ---------------------------------------------------------------
-// -- Is and IsAlloc ---------------------------------------------
-// ---------------------------------------------------------------
-
-// Type-argument to $Is is the /representation type/,
-// the second value argument to $Is is the actual type.
-function $Is<T>(T,Ty): bool;           // no heap for now
-function $IsAlloc<T>(T,Ty,Heap): bool;
-
-// Corresponding entries for boxes...
-// This could probably be solved by having Box also inhabit Ty
-function $IsBox<T>(T,Ty): bool;
-function $IsAllocBox<T>(T,Ty,Heap): bool;
-
-axiom(forall v : int  :: { $Is(v,TInt) }  $Is(v,TInt));
-axiom(forall v : int  :: { $Is(v,TNat) }  $Is(v,TNat) <==> v >= 0);
-axiom(forall v : real :: { $Is(v,TReal) } $Is(v,TReal));
-axiom(forall v : bool :: { $Is(v,TBool) } $Is(v,TBool));
-axiom(forall v : char :: { $Is(v,TChar) } $Is(v,TChar));
-
-axiom(forall h : Heap, v : int  :: { $IsAlloc(v,TInt,h) }  $IsAlloc(v,TInt,h));
-axiom(forall h : Heap, v : int  :: { $IsAlloc(v,TNat,h) }  $IsAlloc(v,TNat,h));
-axiom(forall h : Heap, v : real :: { $IsAlloc(v,TReal,h) } $IsAlloc(v,TReal,h));
-axiom(forall h : Heap, v : bool :: { $IsAlloc(v,TBool,h) } $IsAlloc(v,TBool,h));
-axiom(forall h : Heap, v : char :: { $IsAlloc(v,TChar,h) } $IsAlloc(v,TChar,h));
-
-axiom (forall v: Set Box, t0: Ty :: { $Is(v, TSet(t0)) }
-  $Is(v, TSet(t0)) <==>
-  (forall bx: Box :: { v[bx] }
-    v[bx] ==> $IsBox(bx, t0)));
-axiom (forall v: ISet Box, t0: Ty :: { $Is(v, TISet(t0)) }
-  $Is(v, TISet(t0)) <==>
-  (forall bx: Box :: { v[bx] }
-    v[bx] ==> $IsBox(bx, t0)));
-axiom (forall v: MultiSet Box, t0: Ty :: { $Is(v, TMultiSet(t0)) }
-  $Is(v, TMultiSet(t0)) <==>
-  (forall bx: Box :: { v[bx] }
-    0 < v[bx] ==> $IsBox(bx, t0)));
-axiom (forall v: MultiSet Box, t0: Ty :: { $Is(v, TMultiSet(t0)) }
-  $Is(v, TMultiSet(t0)) ==> $IsGoodMultiSet(v));
-axiom (forall v: Seq Box, t0: Ty :: { $Is(v, TSeq(t0)) }
-  $Is(v, TSeq(t0)) <==>
-  (forall i : int :: { Seq#Index(v, i) }
-    0 <= i && i < Seq#Length(v) ==>
-	$IsBox(Seq#Index(v, i), t0)));
-axiom (forall v: Set Box, t0: Ty, h: Heap :: { $IsAlloc(v, TSet(t0), h) }
-  $IsAlloc(v, TSet(t0), h) <==>
-  (forall bx: Box :: { v[bx] }
-    v[bx] ==> $IsAllocBox(bx, t0, h)));
-axiom (forall v: ISet Box, t0: Ty, h: Heap :: { $IsAlloc(v, TISet(t0), h) }
-  $IsAlloc(v, TISet(t0), h) <==>
-  (forall bx: Box :: { v[bx] }
-    v[bx] ==> $IsAllocBox(bx, t0, h)));
-axiom (forall v: MultiSet Box, t0: Ty, h: Heap :: { $IsAlloc(v, TMultiSet(t0), h) }
-  $IsAlloc(v, TMultiSet(t0), h) <==>
-  (forall bx: Box :: { v[bx] }
-    0 < v[bx] ==> $IsAllocBox(bx, t0, h)));
-axiom (forall v: Seq Box, t0: Ty, h: Heap :: { $IsAlloc(v, TSeq(t0), h) }
-  $IsAlloc(v, TSeq(t0), h) <==>
-  (forall i : int :: { Seq#Index(v, i) }
-    0 <= i && i < Seq#Length(v) ==>
-	$IsAllocBox(Seq#Index(v, i), t0, h)));
-
-axiom (forall v: Map Box Box, t0: Ty, t1: Ty ::
-  { $Is(v, TMap(t0, t1)) }
-  $Is(v, TMap(t0, t1))
-     <==> (forall bx: Box ::
-      { Map#Elements(v)[bx] } { Map#Domain(v)[bx] }
-      Map#Domain(v)[bx] ==>
-        $IsBox(Map#Elements(v)[bx], t1) &&
-        $IsBox(bx, t0)));
-axiom (forall v: Map Box Box, t0: Ty, t1: Ty, h: Heap ::
-  { $IsAlloc(v, TMap(t0, t1), h) }
-  $IsAlloc(v, TMap(t0, t1), h)
-     <==> (forall bx: Box ::
-      { Map#Elements(v)[bx] } { Map#Domain(v)[bx] }
-      Map#Domain(v)[bx] ==>
-        $IsAllocBox(Map#Elements(v)[bx], t1, h) &&
-        $IsAllocBox(bx, t0, h)));
-
-axiom (forall v: IMap Box Box, t0: Ty, t1: Ty ::
-  { $Is(v, TIMap(t0, t1)) }
-  $Is(v, TIMap(t0, t1))
-     <==> (forall bx: Box ::
-      { IMap#Elements(v)[bx] } { IMap#Domain(v)[bx] }
-      IMap#Domain(v)[bx] ==>
-        $IsBox(IMap#Elements(v)[bx], t1) &&
-        $IsBox(bx, t0)));
-axiom (forall v: IMap Box Box, t0: Ty, t1: Ty, h: Heap ::
-  { $IsAlloc(v, TIMap(t0, t1), h) }
-  $IsAlloc(v, TIMap(t0, t1), h)
-     <==> (forall bx: Box ::
-      { IMap#Elements(v)[bx] } { IMap#Domain(v)[bx] }
-      IMap#Domain(v)[bx] ==>
-        $IsAllocBox(IMap#Elements(v)[bx], t1, h) &&
-        $IsAllocBox(bx, t0, h)));
-
-// ---------------------------------------------------------------
-// -- Encoding of type names -------------------------------------
-// ---------------------------------------------------------------
-
-type ClassName;
-const unique class._System.int: ClassName;
-const unique class._System.bool: ClassName;
-const unique class._System.set: ClassName;
-const unique class._System.seq: ClassName;
-const unique class._System.multiset: ClassName;
-
-function Tclass._System.object(): Ty;
-
-function /*{:never_pattern true}*/ dtype(ref): Ty; // changed from ClassName to Ty
-
-function TypeTuple(a: ClassName, b: ClassName): ClassName;
-function TypeTupleCar(ClassName): ClassName;
-function TypeTupleCdr(ClassName): ClassName;
-// TypeTuple is injective in both arguments:
-axiom (forall a: ClassName, b: ClassName :: { TypeTuple(a,b) }
-  TypeTupleCar(TypeTuple(a,b)) == a &&
-  TypeTupleCdr(TypeTuple(a,b)) == b);
-
-// -- Function handles -------------------------------------------
-
-type HandleType;
-
-function SetRef_to_SetBox(s: [ref]bool): Set Box;
-axiom (forall s: [ref]bool, bx: Box :: { SetRef_to_SetBox(s)[bx] }
-  SetRef_to_SetBox(s)[bx] == s[$Unbox(bx): ref]);
-axiom (forall s: [ref]bool :: { SetRef_to_SetBox(s) }
-  $Is(SetRef_to_SetBox(s), TSet(Tclass._System.object())));
-
-// ---------------------------------------------------------------
-// -- Datatypes --------------------------------------------------
-// ---------------------------------------------------------------
-
-type DatatypeType;
-
-type DtCtorId;
-function DatatypeCtorId(DatatypeType): DtCtorId;
-
-function DtRank(DatatypeType): int;
-function BoxRank(Box): int;
-
-axiom (forall d: DatatypeType :: {BoxRank($Box(d))} BoxRank($Box(d)) == DtRank(d));
-
-// ---------------------------------------------------------------
-// -- Axiom contexts ---------------------------------------------
-// ---------------------------------------------------------------
-
-// used to make sure function axioms are not used while their consistency is being checked
-const $ModuleContextHeight: int;
-const $FunctionContextHeight: int;
-
-// ---------------------------------------------------------------
-// -- Layers of function encodings -------------------------------
-// ---------------------------------------------------------------
-
-type LayerType;
-const $LZ: LayerType;
-function $LS(LayerType): LayerType;
-function AsFuelBottom(LayerType) : LayerType;
-
-function AtLayer<A>([LayerType]A, LayerType): A;
-axiom (forall<A> f : [LayerType]A, ly : LayerType :: { AtLayer(f,ly) } AtLayer(f,ly) == f[ly]);
-axiom (forall<A> f : [LayerType]A, ly : LayerType :: { AtLayer(f,$LS(ly)) } AtLayer(f,$LS(ly)) == AtLayer(f,ly));
-
-// ---------------------------------------------------------------
-// -- Fields -----------------------------------------------------
-// ---------------------------------------------------------------
-
-type Field alpha;
-
-function FDim<T>(Field T): int;
-
-function IndexField(int): Field Box;
-axiom (forall i: int :: { IndexField(i) } FDim(IndexField(i)) == 1);
-function IndexField_Inverse<T>(Field T): int;
-axiom (forall i: int :: { IndexField(i) } IndexField_Inverse(IndexField(i)) == i);
-
-function MultiIndexField(Field Box, int): Field Box;
-axiom (forall f: Field Box, i: int :: { MultiIndexField(f,i) } FDim(MultiIndexField(f,i)) == FDim(f) + 1);
-function MultiIndexField_Inverse0<T>(Field T): Field T;
-function MultiIndexField_Inverse1<T>(Field T): int;
-axiom (forall f: Field Box, i: int :: { MultiIndexField(f,i) }
-  MultiIndexField_Inverse0(MultiIndexField(f,i)) == f &&
-  MultiIndexField_Inverse1(MultiIndexField(f,i)) == i);
-
-function DeclType<T>(Field T): ClassName;
-
-type NameFamily;
-function DeclName<T>(Field T): NameFamily;
-function FieldOfDecl<alpha>(ClassName, NameFamily): Field alpha;
-axiom (forall<T> cl : ClassName, nm: NameFamily ::
-   {FieldOfDecl(cl, nm): Field T}
-   DeclType(FieldOfDecl(cl, nm): Field T) == cl && DeclName(FieldOfDecl(cl, nm): Field T) == nm);
-
-function $IsGhostField<T>(Field T): bool;
-
-// ---------------------------------------------------------------
-// -- Allocatedness and Heap Succession --------------------------
-// ---------------------------------------------------------------
-
-
-// $IsAlloc and $IsAllocBox are monotonic
-
-axiom(forall<T> h, k : Heap, v : T, t : Ty ::
-  { $HeapSucc(h, k), $IsAlloc(v, t, h) }
-  $HeapSucc(h, k) ==> $IsAlloc(v, t, h) ==> $IsAlloc(v, t, k));
-axiom(forall h, k : Heap, bx : Box, t : Ty ::
-  { $HeapSucc(h, k), $IsAllocBox(bx, t, h) }
-  $HeapSucc(h, k) ==> $IsAllocBox(bx, t, h) ==> $IsAllocBox(bx, t, k));
-
-// No axioms for $Is and $IsBox since they don't talk about the heap.
-
-const unique alloc: Field bool;
-axiom FDim(alloc) == 0 && !$IsGhostField(alloc);  // treat as non-ghost field, because it cannot be changed by ghost code
-
-// ---------------------------------------------------------------
-// -- Arrays -----------------------------------------------------
-// ---------------------------------------------------------------
-
-function _System.array.Length(a: ref): int;
-axiom (forall o: ref :: 0 <= _System.array.Length(o));
-
-// ---------------------------------------------------------------
-// -- Reals ------------------------------------------------------
-// ---------------------------------------------------------------
-
-function Int(x: real): int { int(x) }
-function Real(x: int): real { real(x) }
-axiom (forall i: int :: { Int(Real(i)) } Int(Real(i)) == i);
-
-function {:inline} _System.real.Floor(x: real): int { Int(x) }
-
-// ---------------------------------------------------------------
-// -- The heap ---------------------------------------------------
-// ---------------------------------------------------------------
-
-type Heap = <alpha>[ref,Field alpha]alpha;
-function {:inline} read<alpha>(H:Heap, r:ref, f:Field alpha): alpha { H[r, f] }
-function {:inline} update<alpha>(H:Heap, r:ref, f:Field alpha, v:alpha): Heap { H[r,f := v] }
-
-function $IsGoodHeap(Heap): bool;
-function $IsHeapAnchor(Heap): bool;
-var $Heap: Heap where $IsGoodHeap($Heap) && $IsHeapAnchor($Heap);
-
-function $HeapSucc(Heap, Heap): bool;
-axiom (forall<alpha> h: Heap, r: ref, f: Field alpha, x: alpha :: { update(h, r, f, x) }
-  $IsGoodHeap(update(h, r, f, x)) ==>
-  $HeapSucc(h, update(h, r, f, x)));
-axiom (forall a,b,c: Heap :: { $HeapSucc(a,b), $HeapSucc(b,c) }
-  $HeapSucc(a,b) && $HeapSucc(b,c) ==> $HeapSucc(a,c));
-axiom (forall h: Heap, k: Heap :: { $HeapSucc(h,k) }
-  $HeapSucc(h,k) ==> (forall o: ref :: { read(k, o, alloc) } read(h, o, alloc) ==> read(k, o, alloc)));
-
-function $HeapSuccGhost(Heap, Heap): bool;
-axiom (forall h: Heap, k: Heap :: { $HeapSuccGhost(h,k) }
-  $HeapSuccGhost(h,k) ==>
-    $HeapSucc(h,k) &&
-    (forall<alpha> o: ref, f: Field alpha :: { read(k, o, f) }
-      !$IsGhostField(f) ==> read(h, o, f) == read(k, o, f)));
-
-// ---------------------------------------------------------------
-// -- Non-determinism --------------------------------------------
-// ---------------------------------------------------------------
-
-type TickType;
-var $Tick: TickType;
-
-// ---------------------------------------------------------------
-// -- Useful macros ----------------------------------------------
-// ---------------------------------------------------------------
-
-// havoc everything in $Heap, except {this}+rds+nw
-procedure $YieldHavoc(this: ref, rds: Set Box, nw: Set Box);
-  modifies $Heap;
-  ensures (forall<alpha> $o: ref, $f: Field alpha :: { read($Heap, $o, $f) }
-            $o != null && read(old($Heap), $o, alloc) ==>
-            $o == this || rds[$Box($o)] || nw[$Box($o)] ==>
-              read($Heap, $o, $f) == read(old($Heap), $o, $f));
-  ensures $HeapSucc(old($Heap), $Heap);
-
-// havoc everything in $Heap, except rds-modi-{this}
-procedure $IterHavoc0(this: ref, rds: Set Box, modi: Set Box);
-  modifies $Heap;
-  ensures (forall<alpha> $o: ref, $f: Field alpha :: { read($Heap, $o, $f) }
-            $o != null && read(old($Heap), $o, alloc) ==>
-            rds[$Box($o)] && !modi[$Box($o)] && $o != this ==>
-              read($Heap, $o, $f) == read(old($Heap), $o, $f));
-  ensures $HeapSucc(old($Heap), $Heap);
-
-// havoc $Heap at {this}+modi+nw
-procedure $IterHavoc1(this: ref, modi: Set Box, nw: Set Box);
-  modifies $Heap;
-  ensures (forall<alpha> $o: ref, $f: Field alpha :: { read($Heap, $o, $f) }
-            $o != null && read(old($Heap), $o, alloc) ==>
-              read($Heap, $o, $f) == read(old($Heap), $o, $f) ||
-              $o == this || modi[$Box($o)] || nw[$Box($o)]);
-  ensures $HeapSucc(old($Heap), $Heap);
-
-procedure $IterCollectNewObjects(prevHeap: Heap, newHeap: Heap, this: ref, NW: Field (Set Box))
-                        returns (s: Set Box);
-  ensures (forall bx: Box :: { s[bx] } s[bx] <==>
-              read(newHeap, this, NW)[bx] ||
-              ($Unbox(bx) != null && !read(prevHeap, $Unbox(bx):ref, alloc) && read(newHeap, $Unbox(bx):ref, alloc)));
-
-// ---------------------------------------------------------------
-// -- Axiomatizations --------------------------------------------
-// ---------------------------------------------------------------
-
-// ---------------------------------------------------------------
-// -- Axiomatization of sets -------------------------------------
-// ---------------------------------------------------------------
-
-type Set T = [T]bool;
-
-function Set#Card<T>(Set T): int;
-axiom (forall<T> s: Set T :: { Set#Card(s) } 0 <= Set#Card(s));
-
-function Set#Empty<T>(): Set T;
-axiom (forall<T> o: T :: { Set#Empty()[o] } !Set#Empty()[o]);
-axiom (forall<T> s: Set T :: { Set#Card(s) }
-  (Set#Card(s) == 0 <==> s == Set#Empty()) &&
-  (Set#Card(s) != 0 ==> (exists x: T :: s[x])));
-
-// the empty set could be of anything
-//axiom (forall<T> t: Ty :: { $Is(Set#Empty() : [T]bool, TSet(t)) } $Is(Set#Empty() : [T]bool, TSet(t)));
-
-function Set#Singleton<T>(T): Set T;
-axiom (forall<T> r: T :: { Set#Singleton(r) } Set#Singleton(r)[r]);
-axiom (forall<T> r: T, o: T :: { Set#Singleton(r)[o] } Set#Singleton(r)[o] <==> r == o);
-axiom (forall<T> r: T :: { Set#Card(Set#Singleton(r)) } Set#Card(Set#Singleton(r)) == 1);
-
-function Set#UnionOne<T>(Set T, T): Set T;
-axiom (forall<T> a: Set T, x: T, o: T :: { Set#UnionOne(a,x)[o] }
-  Set#UnionOne(a,x)[o] <==> o == x || a[o]);
-axiom (forall<T> a: Set T, x: T :: { Set#UnionOne(a, x) }
-  Set#UnionOne(a, x)[x]);
-axiom (forall<T> a: Set T, x: T, y: T :: { Set#UnionOne(a, x), a[y] }
-  a[y] ==> Set#UnionOne(a, x)[y]);
-axiom (forall<T> a: Set T, x: T :: { Set#Card(Set#UnionOne(a, x)) }
-  a[x] ==> Set#Card(Set#UnionOne(a, x)) == Set#Card(a));
-axiom (forall<T> a: Set T, x: T :: { Set#Card(Set#UnionOne(a, x)) }
-  !a[x] ==> Set#Card(Set#UnionOne(a, x)) == Set#Card(a) + 1);
-
-function Set#Union<T>(Set T, Set T): Set T;
-axiom (forall<T> a: Set T, b: Set T, o: T :: { Set#Union(a,b)[o] }
-  Set#Union(a,b)[o] <==> a[o] || b[o]);
-axiom (forall<T> a, b: Set T, y: T :: { Set#Union(a, b), a[y] }
-  a[y] ==> Set#Union(a, b)[y]);
-axiom (forall<T> a, b: Set T, y: T :: { Set#Union(a, b), b[y] }
-  b[y] ==> Set#Union(a, b)[y]);
-axiom (forall<T> a, b: Set T :: { Set#Union(a, b) }
-  Set#Disjoint(a, b) ==>
-    Set#Difference(Set#Union(a, b), a) == b &&
-    Set#Difference(Set#Union(a, b), b) == a);
-// Follows from the general union axiom, but might be still worth including, because disjoint union is a common case:
-// axiom (forall<T> a, b: Set T :: { Set#Card(Set#Union(a, b)) }
-//   Set#Disjoint(a, b) ==>
-//     Set#Card(Set#Union(a, b)) == Set#Card(a) + Set#Card(b));
-
-function Set#Intersection<T>(Set T, Set T): Set T;
-axiom (forall<T> a: Set T, b: Set T, o: T :: { Set#Intersection(a,b)[o] }
-  Set#Intersection(a,b)[o] <==> a[o] && b[o]);
-
-axiom (forall<T> a, b: Set T :: { Set#Union(Set#Union(a, b), b) }
-  Set#Union(Set#Union(a, b), b) == Set#Union(a, b));
-axiom (forall<T> a, b: Set T :: { Set#Union(a, Set#Union(a, b)) }
-  Set#Union(a, Set#Union(a, b)) == Set#Union(a, b));
-axiom (forall<T> a, b: Set T :: { Set#Intersection(Set#Intersection(a, b), b) }
-  Set#Intersection(Set#Intersection(a, b), b) == Set#Intersection(a, b));
-axiom (forall<T> a, b: Set T :: { Set#Intersection(a, Set#Intersection(a, b)) }
-  Set#Intersection(a, Set#Intersection(a, b)) == Set#Intersection(a, b));
-axiom (forall<T> a, b: Set T :: { Set#Card(Set#Union(a, b)) }{ Set#Card(Set#Intersection(a, b)) }
-  Set#Card(Set#Union(a, b)) + Set#Card(Set#Intersection(a, b)) == Set#Card(a) + Set#Card(b));
-
-function Set#Difference<T>(Set T, Set T): Set T;
-axiom (forall<T> a: Set T, b: Set T, o: T :: { Set#Difference(a,b)[o] }
-  Set#Difference(a,b)[o] <==> a[o] && !b[o]);
-axiom (forall<T> a, b: Set T, y: T :: { Set#Difference(a, b), b[y] }
-  b[y] ==> !Set#Difference(a, b)[y] );
-axiom (forall<T> a, b: Set T ::
-  { Set#Card(Set#Difference(a, b)) }
-  Set#Card(Set#Difference(a, b)) + Set#Card(Set#Difference(b, a))
-  + Set#Card(Set#Intersection(a, b))
-    == Set#Card(Set#Union(a, b)) &&
-  Set#Card(Set#Difference(a, b)) == Set#Card(a) - Set#Card(Set#Intersection(a, b)));
-
-function Set#Subset<T>(Set T, Set T): bool;
-axiom(forall<T> a: Set T, b: Set T :: { Set#Subset(a,b) }
-  Set#Subset(a,b) <==> (forall o: T :: {a[o]} {b[o]} a[o] ==> b[o]));
-// axiom(forall<T> a: Set T, b: Set T ::
-//   { Set#Subset(a,b), Set#Card(a), Set#Card(b) }  // very restrictive trigger
-//   Set#Subset(a,b) ==> Set#Card(a) <= Set#Card(b));
-
-
-function Set#Equal<T>(Set T, Set T): bool;
-axiom(forall<T> a: Set T, b: Set T :: { Set#Equal(a,b) }
-  Set#Equal(a,b) <==> (forall o: T :: {a[o]} {b[o]} a[o] <==> b[o]));
-axiom(forall<T> a: Set T, b: Set T :: { Set#Equal(a,b) }  // extensionality axiom for sets
-  Set#Equal(a,b) ==> a == b);
-
-function Set#Disjoint<T>(Set T, Set T): bool;
-axiom (forall<T> a: Set T, b: Set T :: { Set#Disjoint(a,b) }
-  Set#Disjoint(a,b) <==> (forall o: T :: {a[o]} {b[o]} !a[o] || !b[o]));
-
-// ---------------------------------------------------------------
-// -- Axiomatization of isets -------------------------------------
-// ---------------------------------------------------------------
-
-type ISet T = [T]bool;
-
-function ISet#Empty<T>(): Set T;
-axiom (forall<T> o: T :: { ISet#Empty()[o] } !ISet#Empty()[o]);
-
-// the empty set could be of anything
-//axiom (forall<T> t: Ty :: { $Is(ISet#Empty() : [T]bool, TISet(t)) } $Is(ISet#Empty() : [T]bool, TISet(t)));
-
-
-function ISet#UnionOne<T>(ISet T, T): ISet T;
-axiom (forall<T> a: ISet T, x: T, o: T :: { ISet#UnionOne(a,x)[o] }
-  ISet#UnionOne(a,x)[o] <==> o == x || a[o]);
-axiom (forall<T> a: ISet T, x: T :: { ISet#UnionOne(a, x) }
-  ISet#UnionOne(a, x)[x]);
-axiom (forall<T> a: ISet T, x: T, y: T :: { ISet#UnionOne(a, x), a[y] }
-  a[y] ==> ISet#UnionOne(a, x)[y]);
-
-function ISet#Union<T>(ISet T, ISet T): ISet T;
-axiom (forall<T> a: ISet T, b: ISet T, o: T :: { ISet#Union(a,b)[o] }
-  ISet#Union(a,b)[o] <==> a[o] || b[o]);
-axiom (forall<T> a, b: ISet T, y: T :: { ISet#Union(a, b), a[y] }
-  a[y] ==> ISet#Union(a, b)[y]);
-axiom (forall<T> a, b: Set T, y: T :: { ISet#Union(a, b), b[y] }
-  b[y] ==> ISet#Union(a, b)[y]);
-axiom (forall<T> a, b: ISet T :: { ISet#Union(a, b) }
-  ISet#Disjoint(a, b) ==>
-    ISet#Difference(ISet#Union(a, b), a) == b &&
-    ISet#Difference(ISet#Union(a, b), b) == a);
-// Follows from the general union axiom, but might be still worth including, because disjoint union is a common case:
-// axiom (forall<T> a, b: ISet T :: { ISet#Card(ISet#Union(a, b)) }
-//   ISet#Disjoint(a, b) ==>
-//     ISet#Card(ISet#Union(a, b)) == ISet#Card(a) + ISet#Card(b));
-
-function ISet#Intersection<T>(ISet T, ISet T): ISet T;
-axiom (forall<T> a: ISet T, b: ISet T, o: T :: { ISet#Intersection(a,b)[o] }
-  ISet#Intersection(a,b)[o] <==> a[o] && b[o]);
-
-axiom (forall<T> a, b: ISet T :: { ISet#Union(ISet#Union(a, b), b) }
-  ISet#Union(ISet#Union(a, b), b) == ISet#Union(a, b));
-axiom (forall<T> a, b: Set T :: { ISet#Union(a, ISet#Union(a, b)) }
-  ISet#Union(a, ISet#Union(a, b)) == ISet#Union(a, b));
-axiom (forall<T> a, b: ISet T :: { ISet#Intersection(ISet#Intersection(a, b), b) }
-  ISet#Intersection(ISet#Intersection(a, b), b) == ISet#Intersection(a, b));
-axiom (forall<T> a, b: ISet T :: { ISet#Intersection(a, ISet#Intersection(a, b)) }
-  ISet#Intersection(a, ISet#Intersection(a, b)) == ISet#Intersection(a, b));
-
-
-function ISet#Difference<T>(ISet T, ISet T): ISet T;
-axiom (forall<T> a: ISet T, b: ISet T, o: T :: { ISet#Difference(a,b)[o] }
-  ISet#Difference(a,b)[o] <==> a[o] && !b[o]);
-axiom (forall<T> a, b: ISet T, y: T :: { ISet#Difference(a, b), b[y] }
-  b[y] ==> !ISet#Difference(a, b)[y] );
-
-function ISet#Subset<T>(ISet T, ISet T): bool;
-axiom(forall<T> a: ISet T, b: ISet T :: { ISet#Subset(a,b) }
-  ISet#Subset(a,b) <==> (forall o: T :: {a[o]} {b[o]} a[o] ==> b[o]));
-// axiom(forall<T> a: ISet T, b: ISet T ::
-//   { ISet#Subset(a,b), ISet#Card(a), ISet#Card(b) }  // very restrictive trigger
-//   ISet#Subset(a,b) ==> ISet#Card(a) <= ISet#Card(b));
-
-
-function ISet#Equal<T>(ISet T, ISet T): bool;
-axiom(forall<T> a: ISet T, b: ISet T :: { ISet#Equal(a,b) }
-  ISet#Equal(a,b) <==> (forall o: T :: {a[o]} {b[o]} a[o] <==> b[o]));
-axiom(forall<T> a: ISet T, b: ISet T :: { ISet#Equal(a,b) }  // extensionality axiom for sets
-  ISet#Equal(a,b) ==> a == b);
-
-function ISet#Disjoint<T>(ISet T, ISet T): bool;
-axiom (forall<T> a: ISet T, b: ISet T :: { ISet#Disjoint(a,b) }
-  ISet#Disjoint(a,b) <==> (forall o: T :: {a[o]} {b[o]} !a[o] || !b[o]));
-
-// ---------------------------------------------------------------
-// -- Axiomatization of multisets --------------------------------
-// ---------------------------------------------------------------
-
-function Math#min(a: int, b: int): int;
-axiom (forall a: int, b: int :: { Math#min(a, b) } a <= b <==> Math#min(a, b) == a);
-axiom (forall a: int, b: int :: { Math#min(a, b) } b <= a <==> Math#min(a, b) == b);
-axiom (forall a: int, b: int :: { Math#min(a, b) } Math#min(a, b) == a || Math#min(a, b) == b);
-
-function Math#clip(a: int): int;
-axiom (forall a: int :: { Math#clip(a) } 0 <= a ==> Math#clip(a) == a);
-axiom (forall a: int :: { Math#clip(a) } a < 0  ==> Math#clip(a) == 0);
-
-type MultiSet T = [T]int;
-
-function $IsGoodMultiSet<T>(ms: MultiSet T): bool;
-// ints are non-negative, used after havocing, and for conversion from sequences to multisets.
-axiom (forall<T> ms: MultiSet T :: { $IsGoodMultiSet(ms) }
-  $IsGoodMultiSet(ms) <==>
-  (forall bx: T :: { ms[bx] } 0 <= ms[bx] && ms[bx] <= MultiSet#Card(ms)));
-
-function MultiSet#Card<T>(MultiSet T): int;
-axiom (forall<T> s: MultiSet T :: { MultiSet#Card(s) } 0 <= MultiSet#Card(s));
-axiom (forall<T> s: MultiSet T, x: T, n: int :: { MultiSet#Card(s[x := n]) }
-  0 <= n ==> MultiSet#Card(s[x := n]) == MultiSet#Card(s) - s[x] + n);
-
-function MultiSet#Empty<T>(): MultiSet T;
-axiom (forall<T> o: T :: { MultiSet#Empty()[o] } MultiSet#Empty()[o] == 0);
-axiom (forall<T> s: MultiSet T :: { MultiSet#Card(s) }
-  (MultiSet#Card(s) == 0 <==> s == MultiSet#Empty()) &&
-  (MultiSet#Card(s) != 0 ==> (exists x: T :: 0 < s[x])));
-
-function MultiSet#Singleton<T>(T): MultiSet T;
-axiom (forall<T> r: T, o: T :: { MultiSet#Singleton(r)[o] } (MultiSet#Singleton(r)[o] == 1 <==> r == o) &&
-                                                            (MultiSet#Singleton(r)[o] == 0 <==> r != o));
-axiom (forall<T> r: T :: { MultiSet#Singleton(r) } MultiSet#Singleton(r) == MultiSet#UnionOne(MultiSet#Empty(), r));
-
-function MultiSet#UnionOne<T>(MultiSet T, T): MultiSet T;
-// pure containment axiom (in the original multiset or is the added element)
-axiom (forall<T> a: MultiSet T, x: T, o: T :: { MultiSet#UnionOne(a,x)[o] }
-  0 < MultiSet#UnionOne(a,x)[o] <==> o == x || 0 < a[o]);
-// union-ing increases count by one
-axiom (forall<T> a: MultiSet T, x: T :: { MultiSet#UnionOne(a, x) }
-  MultiSet#UnionOne(a, x)[x] == a[x] + 1);
-// non-decreasing
-axiom (forall<T> a: MultiSet T, x: T, y: T :: { MultiSet#UnionOne(a, x), a[y] }
-  0 < a[y] ==> 0 < MultiSet#UnionOne(a, x)[y]);
-// other elements unchanged
-axiom (forall<T> a: MultiSet T, x: T, y: T :: { MultiSet#UnionOne(a, x), a[y] }
-  x != y ==> a[y] == MultiSet#UnionOne(a, x)[y]);
-axiom (forall<T> a: MultiSet T, x: T :: { MultiSet#Card(MultiSet#UnionOne(a, x)) }
-  MultiSet#Card(MultiSet#UnionOne(a, x)) == MultiSet#Card(a) + 1);
-
-
-function MultiSet#Union<T>(MultiSet T, MultiSet T): MultiSet T;
-// union-ing is the sum of the contents
-axiom (forall<T> a: MultiSet T, b: MultiSet T, o: T :: { MultiSet#Union(a,b)[o] }
-  MultiSet#Union(a,b)[o] == a[o] + b[o]);
-axiom (forall<T> a: MultiSet T, b: MultiSet T :: { MultiSet#Card(MultiSet#Union(a,b)) }
-  MultiSet#Card(MultiSet#Union(a,b)) == MultiSet#Card(a) + MultiSet#Card(b));
-
-function MultiSet#Intersection<T>(MultiSet T, MultiSet T): MultiSet T;
-axiom (forall<T> a: MultiSet T, b: MultiSet T, o: T :: { MultiSet#Intersection(a,b)[o] }
-  MultiSet#Intersection(a,b)[o] == Math#min(a[o],  b[o]));
-
-// left and right pseudo-idempotence
-axiom (forall<T> a, b: MultiSet T :: { MultiSet#Intersection(MultiSet#Intersection(a, b), b) }
-  MultiSet#Intersection(MultiSet#Intersection(a, b), b) == MultiSet#Intersection(a, b));
-axiom (forall<T> a, b: MultiSet T :: { MultiSet#Intersection(a, MultiSet#Intersection(a, b)) }
-  MultiSet#Intersection(a, MultiSet#Intersection(a, b)) == MultiSet#Intersection(a, b));
-
-// multiset difference, a - b. clip() makes it positive.
-function MultiSet#Difference<T>(MultiSet T, MultiSet T): MultiSet T;
-axiom (forall<T> a: MultiSet T, b: MultiSet T, o: T :: { MultiSet#Difference(a,b)[o] }
-  MultiSet#Difference(a,b)[o] == Math#clip(a[o] - b[o]));
-axiom (forall<T> a, b: MultiSet T, y: T :: { MultiSet#Difference(a, b), b[y], a[y] }
-  a[y] <= b[y] ==> MultiSet#Difference(a, b)[y] == 0 );
-axiom (forall<T> a, b: MultiSet T ::
-  { MultiSet#Card(MultiSet#Difference(a, b)) }
-  MultiSet#Card(MultiSet#Difference(a, b)) + MultiSet#Card(MultiSet#Difference(b, a))
-  + 2 * MultiSet#Card(MultiSet#Intersection(a, b))
-    == MultiSet#Card(MultiSet#Union(a, b)) &&
-  MultiSet#Card(MultiSet#Difference(a, b)) == MultiSet#Card(a) - MultiSet#Card(MultiSet#Intersection(a, b)));
-
-// multiset subset means a must have at most as many of each element as b
-function MultiSet#Subset<T>(MultiSet T, MultiSet T): bool;
-axiom(forall<T> a: MultiSet T, b: MultiSet T :: { MultiSet#Subset(a,b) }
-  MultiSet#Subset(a,b) <==> (forall o: T :: {a[o]} {b[o]} a[o] <= b[o]));
-
-function MultiSet#Equal<T>(MultiSet T, MultiSet T): bool;
-axiom(forall<T> a: MultiSet T, b: MultiSet T :: { MultiSet#Equal(a,b) }
-  MultiSet#Equal(a,b) <==> (forall o: T :: {a[o]} {b[o]} a[o] == b[o]));
-// extensionality axiom for multisets
-axiom(forall<T> a: MultiSet T, b: MultiSet T :: { MultiSet#Equal(a,b) }
-  MultiSet#Equal(a,b) ==> a == b);
-
-function MultiSet#Disjoint<T>(MultiSet T, MultiSet T): bool;
-axiom (forall<T> a: MultiSet T, b: MultiSet T :: { MultiSet#Disjoint(a,b) }
-  MultiSet#Disjoint(a,b) <==> (forall o: T :: {a[o]} {b[o]} a[o] == 0 || b[o] == 0));
-
-// conversion to a multiset. each element in the original set has duplicity 1.
-function MultiSet#FromSet<T>(Set T): MultiSet T;
-axiom (forall<T> s: Set T, a: T :: { MultiSet#FromSet(s)[a] }
-  (MultiSet#FromSet(s)[a] == 0 <==> !s[a]) &&
-  (MultiSet#FromSet(s)[a] == 1 <==> s[a]));
-axiom (forall<T> s: Set T :: { MultiSet#Card(MultiSet#FromSet(s)) }
-  MultiSet#Card(MultiSet#FromSet(s)) == Set#Card(s));
-
-// conversion to a multiset, from a sequence.
-function MultiSet#FromSeq<T>(Seq T): MultiSet T;
-// conversion produces a good map.
-axiom (forall<T> s: Seq T :: { MultiSet#FromSeq(s) } $IsGoodMultiSet(MultiSet#FromSeq(s)) );
-// cardinality axiom
-axiom (forall<T> s: Seq T ::
-  { MultiSet#Card(MultiSet#FromSeq(s)) }
-    MultiSet#Card(MultiSet#FromSeq(s)) == Seq#Length(s));
-// building axiom
-axiom (forall<T> s: Seq T, v: T ::
-  { MultiSet#FromSeq(Seq#Build(s, v)) }
-    MultiSet#FromSeq(Seq#Build(s, v)) == MultiSet#UnionOne(MultiSet#FromSeq(s), v)
-  );
-axiom (forall<T> :: MultiSet#FromSeq(Seq#Empty(): Seq T) == MultiSet#Empty(): MultiSet T);
-
-// concatenation axiom
-axiom (forall<T> a: Seq T, b: Seq T ::
-  { MultiSet#FromSeq(Seq#Append(a, b)) }
-    MultiSet#FromSeq(Seq#Append(a, b)) == MultiSet#Union(MultiSet#FromSeq(a), MultiSet#FromSeq(b)) );
-
-// update axiom
-axiom (forall<T> s: Seq T, i: int, v: T, x: T ::
-  { MultiSet#FromSeq(Seq#Update(s, i, v))[x] }
-    0 <= i && i < Seq#Length(s) ==>
-    MultiSet#FromSeq(Seq#Update(s, i, v))[x] ==
-      MultiSet#Union(MultiSet#Difference(MultiSet#FromSeq(s), MultiSet#Singleton(Seq#Index(s,i))), MultiSet#Singleton(v))[x] );
-  // i.e. MS(Update(s, i, v)) == MS(s) - {{s[i]}} + {{v}}
-axiom (forall<T> s: Seq T, x: T :: { MultiSet#FromSeq(s)[x] }
-  (exists i : int :: { Seq#Index(s,i) } 0 <= i && i < Seq#Length(s) && x == Seq#Index(s,i)) <==> 0 < MultiSet#FromSeq(s)[x] );
-
-// ---------------------------------------------------------------
-// -- Axiomatization of sequences --------------------------------
-// ---------------------------------------------------------------
-
-type Seq T;
-
-function Seq#Length<T>(Seq T): int;
-axiom (forall<T> s: Seq T :: { Seq#Length(s) } 0 <= Seq#Length(s));
-
-function Seq#Empty<T>(): Seq T;
-axiom (forall<T> :: Seq#Length(Seq#Empty(): Seq T) == 0);
-axiom (forall<T> s: Seq T :: { Seq#Length(s) }
-  (Seq#Length(s) == 0 ==> s == Seq#Empty())
-// The following would be a nice fact to include, because it would enable verifying the
-// GenericPick.SeqPick* methods in Test/dafny0/SmallTests.dfy.  However, it substantially
-// slows down performance on some other tests, including running seemingly forever on
-// some.
-//  && (Seq#Length(s) != 0 ==> (exists x: T :: Seq#Contains(s, x)))
-  );
-
-// The empty sequence $Is any type
-axiom (forall<T> t: Ty :: {$Is(Seq#Empty(): Seq T, t)} $Is(Seq#Empty(): Seq T, t));
-
-function Seq#Singleton<T>(T): Seq T;
-axiom (forall<T> t: T :: { Seq#Length(Seq#Singleton(t)) } Seq#Length(Seq#Singleton(t)) == 1);
-
-function Seq#Build<T>(s: Seq T, val: T): Seq T;
-axiom (forall<T> s: Seq T, v: T :: { Seq#Length(Seq#Build(s,v)) }
-  Seq#Length(Seq#Build(s,v)) == 1 + Seq#Length(s));
-axiom (forall<T> s: Seq T, i: int, v: T :: { Seq#Index(Seq#Build(s,v), i) }
-  (i == Seq#Length(s) ==> Seq#Index(Seq#Build(s,v), i) == v) &&
-  (i != Seq#Length(s) ==> Seq#Index(Seq#Build(s,v), i) == Seq#Index(s, i)));
-
-// Build preserves $Is
-axiom (forall s: Seq Box, bx: Box, t: Ty :: { $Is(Seq#Build(s,bx),TSeq(t)) }
-    $Is(s,TSeq(t)) && $IsBox(bx,t) ==> $Is(Seq#Build(s,bx),TSeq(t)));
-
-function Seq#Append<T>(Seq T, Seq T): Seq T;
-axiom (forall<T> s0: Seq T, s1: Seq T :: { Seq#Length(Seq#Append(s0,s1)) }
-  Seq#Length(Seq#Append(s0,s1)) == Seq#Length(s0) + Seq#Length(s1));
-
-// Append preserves $Is
-axiom (forall s0 : Seq Box, s1 : Seq Box, t : Ty :: { $Is(Seq#Append(s0,s1),t) }
-    $Is(s0,t) && $Is(s1,t) ==> $Is(Seq#Append(s0,s1),t));
-
-function Seq#Index<T>(Seq T, int): T;
-axiom (forall<T> t: T :: { Seq#Index(Seq#Singleton(t), 0) } Seq#Index(Seq#Singleton(t), 0) == t);
-axiom (forall<T> s0: Seq T, s1: Seq T, n: int :: { Seq#Index(Seq#Append(s0,s1), n) }
-  (n < Seq#Length(s0) ==> Seq#Index(Seq#Append(s0,s1), n) == Seq#Index(s0, n)) &&
-  (Seq#Length(s0) <= n ==> Seq#Index(Seq#Append(s0,s1), n) == Seq#Index(s1, n - Seq#Length(s0))));
-
-function Seq#Update<T>(Seq T, int, T): Seq T;
-axiom (forall<T> s: Seq T, i: int, v: T :: { Seq#Length(Seq#Update(s,i,v)) }
-  0 <= i && i < Seq#Length(s) ==> Seq#Length(Seq#Update(s,i,v)) == Seq#Length(s));
-axiom (forall<T> s: Seq T, i: int, v: T, n: int :: { Seq#Index(Seq#Update(s,i,v),n) }
-  0 <= n && n < Seq#Length(s) ==>
-    (i == n ==> Seq#Index(Seq#Update(s,i,v),n) == v) &&
-    (i != n ==> Seq#Index(Seq#Update(s,i,v),n) == Seq#Index(s,n)));
-
-function Seq#Contains<T>(Seq T, T): bool;
-axiom (forall<T> s: Seq T, x: T :: { Seq#Contains(s,x) }
-  Seq#Contains(s,x) <==>
-    (exists i: int :: { Seq#Index(s,i) } 0 <= i && i < Seq#Length(s) && Seq#Index(s,i) == x));
-axiom (forall<T> x: T ::
-  { Seq#Contains(Seq#Empty(), x) }
-  !Seq#Contains(Seq#Empty(), x));
-
-axiom (forall<T> s0: Seq T, s1: Seq T, x: T ::
-  { Seq#Contains(Seq#Append(s0, s1), x) }
-  Seq#Contains(Seq#Append(s0, s1), x) <==>
-    Seq#Contains(s0, x) || Seq#Contains(s1, x));
-
-axiom (forall<T> s: Seq T, v: T, x: T ::  // needed to prove things like '4 in [2,3,4]', see method TestSequences0 in SmallTests.dfy
-  { Seq#Contains(Seq#Build(s, v), x) }
-    Seq#Contains(Seq#Build(s, v), x) <==> (v == x || Seq#Contains(s, x)));
-
-axiom (forall<T> s: Seq T, n: int, x: T ::
-  { Seq#Contains(Seq#Take(s, n), x) }
-  Seq#Contains(Seq#Take(s, n), x) <==>
-    (exists i: int :: { Seq#Index(s, i) }
-      0 <= i && i < n && i < Seq#Length(s) && Seq#Index(s, i) == x));
-axiom (forall<T> s: Seq T, n: int, x: T ::
-  { Seq#Contains(Seq#Drop(s, n), x) }
-  Seq#Contains(Seq#Drop(s, n), x) <==>
-    (exists i: int :: { Seq#Index(s, i) }
-      0 <= n && n <= i && i < Seq#Length(s) && Seq#Index(s, i) == x));
-
-function Seq#Equal<T>(Seq T, Seq T): bool;
-axiom (forall<T> s0: Seq T, s1: Seq T :: { Seq#Equal(s0,s1) }
-  Seq#Equal(s0,s1) <==>
-    Seq#Length(s0) == Seq#Length(s1) &&
-    (forall j: int :: { Seq#Index(s0,j) } { Seq#Index(s1,j) }
-        0 <= j && j < Seq#Length(s0) ==> Seq#Index(s0,j) == Seq#Index(s1,j)));
-axiom (forall<T> a: Seq T, b: Seq T :: { Seq#Equal(a,b) }  // extensionality axiom for sequences
-  Seq#Equal(a,b) ==> a == b);
-
-function Seq#SameUntil<T>(Seq T, Seq T, int): bool;
-axiom (forall<T> s0: Seq T, s1: Seq T, n: int :: { Seq#SameUntil(s0,s1,n) }
-  Seq#SameUntil(s0,s1,n) <==>
-    (forall j: int :: { Seq#Index(s0,j) } { Seq#Index(s1,j) }
-        0 <= j && j < n ==> Seq#Index(s0,j) == Seq#Index(s1,j)));
-
-function Seq#Take<T>(s: Seq T, howMany: int): Seq T;
-axiom (forall<T> s: Seq T, n: int :: { Seq#Length(Seq#Take(s,n)) }
-  0 <= n && n <= Seq#Length(s) ==> Seq#Length(Seq#Take(s,n)) == n);
-axiom (forall<T> s: Seq T, n: int, j: int ::
-  {:weight 25}
-  { Seq#Index(Seq#Take(s,n), j) }
-  { Seq#Index(s, j), Seq#Take(s,n) }
-  0 <= j && j < n && j < Seq#Length(s) ==>
-    Seq#Index(Seq#Take(s,n), j) == Seq#Index(s, j));
-
-function Seq#Drop<T>(s: Seq T, howMany: int): Seq T;
-axiom (forall<T> s: Seq T, n: int :: { Seq#Length(Seq#Drop(s,n)) }
-  0 <= n && n <= Seq#Length(s) ==> Seq#Length(Seq#Drop(s,n)) == Seq#Length(s) - n);
-axiom (forall<T> s: Seq T, n: int, j: int ::
-  {:weight 25}
-  { Seq#Index(Seq#Drop(s,n), j) }
-  0 <= n && 0 <= j && j < Seq#Length(s)-n ==>
-    Seq#Index(Seq#Drop(s,n), j) == Seq#Index(s, j+n));
-axiom (forall<T> s: Seq T, n: int, k: int ::
-  {:weight 25}
-  { Seq#Index(s, k), Seq#Drop(s,n) }
-  0 <= n && n <= k && k < Seq#Length(s) ==>
-    Seq#Index(Seq#Drop(s,n), k-n) == Seq#Index(s, k));
-
-axiom (forall<T> s, t: Seq T ::
-  { Seq#Append(s, t) }
-  Seq#Take(Seq#Append(s, t), Seq#Length(s)) == s &&
-  Seq#Drop(Seq#Append(s, t), Seq#Length(s)) == t);
-
-function Seq#FromArray(h: Heap, a: ref): Seq Box;
-axiom (forall h: Heap, a: ref ::
-  { Seq#Length(Seq#FromArray(h,a)) }
-  Seq#Length(Seq#FromArray(h, a)) == _System.array.Length(a));
-axiom (forall h: Heap, a: ref :: 
-  { Seq#FromArray(h, a) } 
-  (forall i: int ::
-    // it's important to include both triggers, so that assertions about the
-    // the relation between the array and the sequence can be proved in either
-    // direction
-    { read(h, a, IndexField(i)) }
-    { Seq#Index(Seq#FromArray(h, a): Seq Box, i) } 
-    0 <= i &&
-    i < Seq#Length(Seq#FromArray(h, a))  // this will trigger the previous axiom to get a connection with _System.array.Length(a)
-    ==>
-    Seq#Index(Seq#FromArray(h, a), i) == read(h, a, IndexField(i))));
-axiom (forall h0, h1: Heap, a: ref ::
-  { Seq#FromArray(h1, a), $HeapSucc(h0, h1) }
-  $IsGoodHeap(h0) && $IsGoodHeap(h1) && $HeapSucc(h0, h1) &&
-  (forall i: int ::
-    0 <= i && i < _System.array.Length(a) ==> read(h0, a, IndexField(i)) == read(h1, a, IndexField(i)))
-  ==>
-  Seq#FromArray(h0, a) == Seq#FromArray(h1, a));
-axiom (forall h: Heap, i: int, v: Box, a: ref ::
-  { Seq#FromArray(update(h, a, IndexField(i), v), a) }
-    0 <= i && i < _System.array.Length(a) ==> Seq#FromArray(update(h, a, IndexField(i), v), a) == Seq#Update(Seq#FromArray(h, a), i, v) );
-
-// Commutability of Take and Drop with Update.
-axiom (forall<T> s: Seq T, i: int, v: T, n: int ::
-        { Seq#Take(Seq#Update(s, i, v), n) }
-        0 <= i && i < n && n <= Seq#Length(s) ==> Seq#Take(Seq#Update(s, i, v), n) == Seq#Update(Seq#Take(s, n), i, v) );
-axiom (forall<T> s: Seq T, i: int, v: T, n: int ::
-        { Seq#Take(Seq#Update(s, i, v), n) }
-        n <= i && i < Seq#Length(s) ==> Seq#Take(Seq#Update(s, i, v), n) == Seq#Take(s, n));
-axiom (forall<T> s: Seq T, i: int, v: T, n: int ::
-        { Seq#Drop(Seq#Update(s, i, v), n) }
-        0 <= n && n <= i && i < Seq#Length(s) ==> Seq#Drop(Seq#Update(s, i, v), n) == Seq#Update(Seq#Drop(s, n), i-n, v) );
-axiom (forall<T> s: Seq T, i: int, v: T, n: int ::
-        { Seq#Drop(Seq#Update(s, i, v), n) }
-        0 <= i && i < n && n < Seq#Length(s) ==> Seq#Drop(Seq#Update(s, i, v), n) == Seq#Drop(s, n));
-// Extension axiom, triggers only on Takes from arrays.
-axiom (forall h: Heap, a: ref, n0, n1: int ::
-        { Seq#Take(Seq#FromArray(h, a), n0), Seq#Take(Seq#FromArray(h, a), n1) }
-        n0 + 1 == n1 && 0 <= n0 && n1 <= _System.array.Length(a) ==> Seq#Take(Seq#FromArray(h, a), n1) == Seq#Build(Seq#Take(Seq#FromArray(h, a), n0), read(h, a, IndexField(n0): Field Box)) );
-// drop commutes with build.
-axiom (forall<T> s: Seq T, v: T, n: int ::
-        { Seq#Drop(Seq#Build(s, v), n) }
-        0 <= n && n <= Seq#Length(s) ==> Seq#Drop(Seq#Build(s, v), n) == Seq#Build(Seq#Drop(s, n), v) );
-
-function Seq#Rank<T>(Seq T): int;
-axiom (forall s: Seq Box, i: int ::
-        { DtRank($Unbox(Seq#Index(s, i)): DatatypeType) }
-        0 <= i && i < Seq#Length(s) ==> DtRank($Unbox(Seq#Index(s, i)): DatatypeType) < Seq#Rank(s) );
-axiom (forall<T> s: Seq T, i: int ::
-        { Seq#Rank(Seq#Drop(s, i)) }
-        0 < i && i <= Seq#Length(s) ==> Seq#Rank(Seq#Drop(s, i)) < Seq#Rank(s) );
-axiom (forall<T> s: Seq T, i: int ::
-        { Seq#Rank(Seq#Take(s, i)) }
-        0 <= i && i < Seq#Length(s) ==> Seq#Rank(Seq#Take(s, i)) < Seq#Rank(s) );
-axiom (forall<T> s: Seq T, i: int, j: int ::
-        { Seq#Rank(Seq#Append(Seq#Take(s, i), Seq#Drop(s, j))) }
-        0 <= i && i < j && j <= Seq#Length(s) ==> Seq#Rank(Seq#Append(Seq#Take(s, i), Seq#Drop(s, j))) < Seq#Rank(s) );
-
-// Additional axioms about common things
-axiom (forall<T> s: Seq T, n: int :: { Seq#Drop(s, n) }
-        n == 0 ==> Seq#Drop(s, n) == s);
-axiom (forall<T> s: Seq T, n: int :: { Seq#Take(s, n) }
-        n == 0 ==> Seq#Take(s, n) == Seq#Empty());
-axiom (forall<T> s: Seq T, m, n: int :: { Seq#Drop(Seq#Drop(s, m), n) }
-        0 <= m && 0 <= n && m+n <= Seq#Length(s) ==>
-        Seq#Drop(Seq#Drop(s, m), n) == Seq#Drop(s, m+n));
-
-// ---------------------------------------------------------------
-// -- Axiomatization of Maps -------------------------------------
-// ---------------------------------------------------------------
-
-type Map U V;
-
-function Map#Domain<U, V>(Map U V): [U] bool;
-function Map#Elements<U, V>(Map U V): [U]V;
-
-function Map#Card<U, V>(Map U V): int;
-axiom (forall<U, V> m: Map U V :: { Map#Card(m) } 0 <= Map#Card(m));
-
-function Map#Empty<U, V>(): Map U V;
-axiom (forall<U, V> u: U ::
-        { Map#Domain(Map#Empty(): Map U V)[u] }
-        !Map#Domain(Map#Empty(): Map U V)[u]);
-axiom (forall<U, V> m: Map U V :: { Map#Card(m) }
- (Map#Card(m) == 0 <==> m == Map#Empty()) &&
- (Map#Card(m) != 0 ==> (exists x: U :: Map#Domain(m)[x])));
-
-function Map#Glue<U, V>([U] bool, [U]V, Ty): Map U V;
-axiom (forall<U, V> a: [U] bool, b:[U]V, t:Ty ::
-        { Map#Domain(Map#Glue(a, b, t)) }
-        Map#Domain(Map#Glue(a, b, t)) == a);
-axiom (forall<U, V> a: [U] bool, b:[U]V, t:Ty ::
-        { Map#Elements(Map#Glue(a, b, t)) }
-        Map#Elements(Map#Glue(a, b, t)) == b);
-axiom (forall<U, V> a: [U] bool, b:[U]V, t:Ty ::
-        { $Is(Map#Glue(a, b, t), t) }
-        $Is(Map#Glue(a, b, t), t));
-
-
-//Build is used in displays, and for map updates
-function Map#Build<U, V>(Map U V, U, V): Map U V;
-/*axiom (forall<U, V> m: Map U V, u: U, v: V ::
-  { Map#Domain(Map#Build(m, u, v))[u] } { Map#Elements(Map#Build(m, u, v))[u] }
-  Map#Domain(Map#Build(m, u, v))[u] && Map#Elements(Map#Build(m, u, v))[u] == v);*/
-
-axiom (forall<U, V> m: Map U V, u: U, u': U, v: V ::
-  { Map#Domain(Map#Build(m, u, v))[u'] } { Map#Elements(Map#Build(m, u, v))[u'] }
-  (u' == u ==> Map#Domain(Map#Build(m, u, v))[u'] &&
-               Map#Elements(Map#Build(m, u, v))[u'] == v) &&
-  (u' != u ==> Map#Domain(Map#Build(m, u, v))[u'] == Map#Domain(m)[u'] &&
-               Map#Elements(Map#Build(m, u, v))[u'] == Map#Elements(m)[u']));
-axiom (forall<U, V> m: Map U V, u: U, v: V :: { Map#Card(Map#Build(m, u, v)) }
-  Map#Domain(m)[u] ==> Map#Card(Map#Build(m, u, v)) == Map#Card(m));
-axiom (forall<U, V> m: Map U V, u: U, v: V :: { Map#Card(Map#Build(m, u, v)) }
-  !Map#Domain(m)[u] ==> Map#Card(Map#Build(m, u, v)) == Map#Card(m) + 1);
-
-
-//equality for maps
-function Map#Equal<U, V>(Map U V, Map U V): bool;
-axiom (forall<U, V> m: Map U V, m': Map U V::
-  { Map#Equal(m, m') }
-    Map#Equal(m, m') <==> (forall u : U :: Map#Domain(m)[u] == Map#Domain(m')[u]) &&
-                          (forall u : U :: Map#Domain(m)[u] ==> Map#Elements(m)[u] == Map#Elements(m')[u]));
-// extensionality
-axiom (forall<U, V> m: Map U V, m': Map U V::
-  { Map#Equal(m, m') }
-    Map#Equal(m, m') ==> m == m');
-
-function Map#Disjoint<U, V>(Map U V, Map U V): bool;
-axiom (forall<U, V> m: Map U V, m': Map U V ::
-  { Map#Disjoint(m, m') }
-    Map#Disjoint(m, m') <==> (forall o: U :: {Map#Domain(m)[o]} {Map#Domain(m')[o]} !Map#Domain(m)[o] || !Map#Domain(m')[o]));
-
-// ---------------------------------------------------------------
-// -- Axiomatization of IMaps ------------------------------------
-// ---------------------------------------------------------------
-
-type IMap U V;
-
-function IMap#Domain<U, V>(IMap U V): [U] bool;
-function IMap#Elements<U, V>(IMap U V): [U]V;
-
-function IMap#Empty<U, V>(): IMap U V;
-axiom (forall<U, V> u: U ::
-        { IMap#Domain(IMap#Empty(): IMap U V)[u] }
-        !IMap#Domain(IMap#Empty(): IMap U V)[u]);
-
-function IMap#Glue<U, V>([U] bool, [U]V, Ty): IMap U V;
-axiom (forall<U, V> a: [U] bool, b:[U]V, t:Ty ::
-        { IMap#Domain(IMap#Glue(a, b, t)) }
-        IMap#Domain(IMap#Glue(a, b, t)) == a);
-axiom (forall<U, V> a: [U] bool, b:[U]V, t:Ty ::
-        { IMap#Elements(IMap#Glue(a, b, t)) }
-        IMap#Elements(IMap#Glue(a, b, t)) == b);
-axiom (forall<U, V> a: [U] bool, b:[U]V, t:Ty ::
-        { $Is(IMap#Glue(a, b, t), t) }
-        $Is(IMap#Glue(a, b, t), t));
-
-//Build is used in displays
-function IMap#Build<U, V>(IMap U V, U, V): IMap U V;
-/*axiom (forall<U, V> m: IMap U V, u: U, v: V ::
-  { IMap#Domain(IMap#Build(m, u, v))[u] } { IMap#Elements(IMap#Build(m, u, v))[u] }
-  IMap#Domain(IMap#Build(m, u, v))[u] && IMap#Elements(IMap#Build(m, u, v))[u] == v);*/
-
-axiom (forall<U, V> m: IMap U V, u: U, u': U, v: V ::
-  { IMap#Domain(IMap#Build(m, u, v))[u'] } { IMap#Elements(IMap#Build(m, u, v))[u'] }
-  (u' == u ==> IMap#Domain(IMap#Build(m, u, v))[u'] &&
-               IMap#Elements(IMap#Build(m, u, v))[u'] == v) &&
-  (u' != u ==> IMap#Domain(IMap#Build(m, u, v))[u'] == IMap#Domain(m)[u'] &&
-               IMap#Elements(IMap#Build(m, u, v))[u'] == IMap#Elements(m)[u']));
-
-//equality for imaps
-function IMap#Equal<U, V>(IMap U V, IMap U V): bool;
-axiom (forall<U, V> m: IMap U V, m': IMap U V::
-  { IMap#Equal(m, m') }
-    IMap#Equal(m, m') <==> (forall u : U :: IMap#Domain(m)[u] == IMap#Domain(m')[u]) &&
-                          (forall u : U :: IMap#Domain(m)[u] ==> IMap#Elements(m)[u] == IMap#Elements(m')[u]));
-// extensionality
-axiom (forall<U, V> m: IMap U V, m': IMap U V::
-  { IMap#Equal(m, m') }
-    IMap#Equal(m, m') ==> m == m');
-
-// -------------------------------------------------------------------------
-// -- Provide arithmetic wrappers to improve triggering and non-linear math 
-// -------------------------------------------------------------------------
-
-function INTERNAL_add_boogie(x:int, y:int) : int { x + y }
-function INTERNAL_sub_boogie(x:int, y:int) : int { x - y }
-function INTERNAL_mul_boogie(x:int, y:int) : int { x * y }
-function INTERNAL_div_boogie(x:int, y:int) : int { x div y }
-function INTERNAL_mod_boogie(x:int, y:int) : int { x mod y }
-function {:never_pattern true} INTERNAL_lt_boogie(x:int, y:int) : bool { x < y }
-function {:never_pattern true} INTERNAL_le_boogie(x:int, y:int) : bool { x <= y }
-function {:never_pattern true} INTERNAL_gt_boogie(x:int, y:int) : bool { x > y }
-function {:never_pattern true} INTERNAL_ge_boogie(x:int, y:int) : bool { x >= y }
-
-// -------------------------------------------------------------------------
->>>>>>> 6df61296
+// -------------------------------------------------------------------------